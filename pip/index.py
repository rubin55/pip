"""Routines related to PyPI, indexes"""

import sys
import os
import re
import threading
import posixpath
import pkg_resources
import urllib
import urllib2
import urlparse
import httplib
import socket
from Queue import Queue
from Queue import Empty as QueueEmpty
from pip.log import logger
from pip.util import Inf, path_to_url2, url_to_path, geturl
from pip.util import normalize_name, splitext, urlopen
from pip.exceptions import DistributionNotFound
from pip.backwardcompat import WindowsError

__all__ = ['PackageFinder']


class PackageFinder(object):
    """This finds packages.

    This is meant to match easy_install's technique for looking for
    packages, by reading pages and looking for appropriate links
    """

    failure_limit = 3

    def __init__(self, find_links, index_urls):
        self.find_links = find_links
        self.index_urls = index_urls
        self.dependency_links = []
        self.cache = PageCache()
        # These are boring links that have already been logged somehow:
        self.logged_links = set()

    def add_dependency_links(self, links):
        ## FIXME: this shouldn't be global list this, it should only
        ## apply to requirements of the package that specifies the
        ## dependency_links value
        ## FIXME: also, we should track comes_from (i.e., use Link)
        self.dependency_links.extend(links)

    @staticmethod
    def _sort_locations(locations):
        """
        Sort locations into "files" (archives) and "urls", and return
        a pair of lists (files,urls)
        """
        from mimetypes import guess_type
        files = []
        urls = []

        # puts the url for the given file path into the appropriate
        # list
        def sort_path(path):
            url = path_to_url2(path)
            if guess_type(url, strict=False)[0] == 'text/html':
                urls.append(url)
            else:
                files.append(url)

        for url in locations:
            if url.startswith('file:'):
                path = url_to_path(url)
                if os.path.isdir(path):
                    path = os.path.realpath(path)
                    for item in os.listdir(path):
                        sort_path(os.path.join(path, item))
                elif os.path.isfile(path):
                    sort_path(path)
            else:
                urls.append(url)
        return files, urls

    def find_requirement(self, req, upgrade):
        url_name = req.url_name
        # Only check main index if index URL is given:
        main_index_url = None
        if self.index_urls:
            # Check that we have the url_name correctly spelled:
            main_index_url = Link(posixpath.join(self.index_urls[0], url_name))
            # This will also cache the page, so it's okay that we get it again later:
            page = self._get_page(main_index_url, req)
            if page is None:
                url_name = self._find_url_name(Link(self.index_urls[0]), url_name, req) or req.url_name

        def mkurl_pypi_url(url):
            loc = posixpath.join(url, url_name)
            # For maximum compatibility with easy_install, ensure the path
            # ends in a trailing slash.  Although this isn't in the spec
            # (and PyPI can handle it without the slash) some other index
            # implementations might break if they relied on easy_install's behavior.
            if not loc.endswith('/'):
                loc = loc + '/'
            return loc
        if url_name is not None:
            locations = [
                mkurl_pypi_url(url)
                for url in self.index_urls] + self.find_links
        else:
            locations = list(self.find_links)
        locations.extend(self.dependency_links)
        for version in req.absolute_versions:
            if url_name is not None and main_index_url is not None:
                locations = [
                    posixpath.join(main_index_url.url, version)] + locations

        file_locations, url_locations = self._sort_locations(locations)

        locations = [Link(url) for url in url_locations]
        logger.debug('URLs to search for versions for %s:' % req)
        for location in locations:
            logger.debug('* %s' % location)
        found_versions = []
        found_versions.extend(
            self._package_versions(
                [Link(url, '-f') for url in self.find_links], req.name.lower()))
        page_versions = []
        for page in self._get_pages(locations, req):
            logger.debug('Analyzing links from page %s' % page.url)
            logger.indent += 2
            try:
                page_versions.extend(self._package_versions(page.links, req.name.lower()))
            finally:
                logger.indent -= 2
        dependency_versions = list(self._package_versions(
            [Link(url) for url in self.dependency_links], req.name.lower()))
        if dependency_versions:
            logger.info('dependency_links found: %s' % ', '.join([link.url for parsed, link, version in dependency_versions]))
        file_versions = list(self._package_versions(
                [Link(url) for url in file_locations], req.name.lower()))
        if not found_versions and not page_versions and not dependency_versions and not file_versions:
            logger.fatal('Could not find any downloads that satisfy the requirement %s' % req)
            raise DistributionNotFound('No distributions at all found for %s' % req)
        if req.satisfied_by is not None:
            found_versions.append((req.satisfied_by.parsed_version, Inf, req.satisfied_by.version))
        if file_versions:
            file_versions.sort(reverse=True)
            logger.info('Local files found: %s' % ', '.join([url_to_path(link.url) for parsed, link, version in file_versions]))
            found_versions = file_versions + found_versions
        all_versions = found_versions + page_versions + dependency_versions
        applicable_versions = []
        for (parsed_version, link, version) in all_versions:
            if version not in req.req:
                logger.info("Ignoring link %s, version %s doesn't match %s"
                            % (link, version, ','.join([''.join(s) for s in req.req.specs])))
                continue
            applicable_versions.append((link, version))
        applicable_versions = sorted(applicable_versions, key=lambda v: pkg_resources.parse_version(v[1]), reverse=True)
        existing_applicable = bool([link for link, version in applicable_versions if link is Inf])
        if not upgrade and existing_applicable:
            if applicable_versions[0][1] is Inf:
                logger.info('Existing installed version (%s) is most up-to-date and satisfies requirement'
                            % req.satisfied_by.version)
            else:
                logger.info('Existing installed version (%s) satisfies requirement (most up-to-date version is %s)'
                            % (req.satisfied_by.version, applicable_versions[0][1]))
            return None
        if not applicable_versions:
            logger.fatal('Could not find a version that satisfies the requirement %s (from versions: %s)'
                         % (req, ', '.join([version for parsed_version, link, version in found_versions])))
            raise DistributionNotFound('No distributions matching the version for %s' % req)
        if applicable_versions[0][0] is Inf:
            # We have an existing version, and its the best version
            logger.info('Installed version (%s) is most up-to-date (past versions: %s)'
                        % (req.satisfied_by.version, ', '.join([version for link, version in applicable_versions[1:]]) or 'none'))
            return None
        if len(applicable_versions) > 1:
            logger.info('Using version %s (newest of versions: %s)' %
                        (applicable_versions[0][1], ', '.join([version for link, version in applicable_versions])))
        return applicable_versions[0][0]

    def _find_url_name(self, index_url, url_name, req):
        """Finds the true URL name of a package, when the given name isn't quite correct.
        This is usually used to implement case-insensitivity."""
        if not index_url.url.endswith('/'):
            # Vaguely part of the PyPI API... weird but true.
            ## FIXME: bad to modify this?
            index_url.url += '/'
        page = self._get_page(index_url, req)
        if page is None:
            logger.fatal('Cannot fetch index base URL %s' % index_url)
            return
        norm_name = normalize_name(req.url_name)
        for link in page.links:
            base = posixpath.basename(link.path.rstrip('/'))
            if norm_name == normalize_name(base):
                logger.notify('Real name of requirement %s is %s' % (url_name, base))
                return base
        return None

    def _get_pages(self, locations, req):
        """Yields (page, page_url) from the given locations, skipping
        locations that have errors, and adding download/homepage links"""
        pending_queue = Queue()
        for location in locations:
            pending_queue.put(location)
        done = []
        seen = set()
        threads = []
        for i in range(min(10, len(locations))):
            t = threading.Thread(target=self._get_queued_page, args=(req, pending_queue, done, seen))
            t.setDaemon(True)
            threads.append(t)
            t.start()
        for t in threads:
            t.join()
        return done

    _log_lock = threading.Lock()

    def _get_queued_page(self, req, pending_queue, done, seen):
        while 1:
            try:
                location = pending_queue.get(False)
            except QueueEmpty:
                return
            if location in seen:
                continue
            seen.add(location)
            page = self._get_page(location, req)
            if page is None:
                continue
            done.append(page)
            for link in page.rel_links():
                pending_queue.put(link)

    _egg_fragment_re = re.compile(r'#egg=([^&]*)')
    _egg_info_re = re.compile(r'([a-z0-9_.]+)-([a-z0-9_.-]+)', re.I)
    _py_version_re = re.compile(r'-py([123]\.[0-9])$')

    def _sort_links(self, links):
        "Returns elements of links in order, non-egg links first, egg links second, while eliminating duplicates"
        eggs, no_eggs = [], []
        seen = set()
        for link in links:
            if link not in seen:
                seen.add(link)
                if link.egg_fragment:
                    eggs.append(link)
                else:
                    no_eggs.append(link)
        return no_eggs + eggs

    def _package_versions(self, links, search_name):
        for link in self._sort_links(links):
<<<<<<< HEAD
            if link.url in seen_links:
                continue
            seen_links[link.url] = None
            if link.egg_fragment:
                egg_info = link.egg_fragment
            else:
                egg_info, ext = link.splitext()
                if not ext:
                    if link not in self.logged_links:
                        logger.debug('Skipping link %s; not a file' % link)
                        self.logged_links.add(link)
                    continue
                if egg_info.endswith('.tar'):
                    # Special double-extension case:
                    egg_info = egg_info[:-4]
                    ext = '.tar' + ext
                if ext not in ('.tar.gz', '.tar.bz2', '.tar', '.tgz', '.zip'):
                    if link not in self.logged_links:
                        logger.debug('Skipping link %s; unknown archive format: %s' % (link, ext))
                        self.logged_links.add(link)
                    continue
            version = self._egg_info_matches(egg_info, search_name, link)
            if version is None:
                logger.debug('Skipping link %s; wrong project name (not %s)' % (link, search_name))
                continue
            match = self._py_version_re.search(version)
            if match:
                version = version[:match.start()]
                py_version = match.group(1)
                if py_version != sys.version[:3]:
                    logger.debug('Skipping %s because Python version is incorrect' % link)
                    continue
            logger.debug('Found link %s, version: %s' % (link, version))
            yield (pkg_resources.parse_version(version),
                   link,
                   version)
=======
            for v in self._link_package_versions(link, search_name):
                yield v

    def _link_package_versions(self, link, search_name):
        """
        Return an iterable of triples (pkg_resources_version_key,
        link, python_version) that can be extracted from the given
        link.

        Meant to be overridden by subclasses, not called by clients.
        """
        if link.egg_fragment:
            egg_info = link.egg_fragment
        else:
            path = link.path
            egg_info, ext = link.splitext()
            if not ext:
                if link not in self.logged_links:
                    logger.debug('Skipping link %s; not a file' % link)
                    self.logged_links.add(link)
                return []
            if egg_info.endswith('.tar'):
                # Special double-extension case:
                egg_info = egg_info[:-4]
                ext = '.tar' + ext
            if ext not in ('.tar.gz', '.tar.bz2', '.tar', '.tgz', '.zip'):
                if link not in self.logged_links:
                    logger.debug('Skipping link %s; unknown archive format: %s' % (link, ext))
                    self.logged_links.add(link)
                return []
        version = self._egg_info_matches(egg_info, search_name, link)
        if version is None:
            logger.debug('Skipping link %s; wrong project name (not %s)' % (link, search_name))
            return []
        match = self._py_version_re.search(version)
        if match:
            version = version[:match.start()]
            py_version = match.group(1)
            if py_version != sys.version[:3]:
                logger.debug('Skipping %s because Python version is incorrect' % link)
                return []
        logger.debug('Found link %s, version: %s' % (link, version))
        return [(pkg_resources.parse_version(version),
               link,
               version)]
>>>>>>> 6c689325

    def _egg_info_matches(self, egg_info, search_name, link):
        match = self._egg_info_re.search(egg_info)
        if not match:
            logger.debug('Could not parse version from link: %s' % link)
            return None
        name = match.group(0).lower()
        # To match the "safe" name that pkg_resources creates:
        name = name.replace('_', '-')
        if name.startswith(search_name.lower()):
            return match.group(0)[len(search_name):].lstrip('-')
        else:
            return None

    def _get_page(self, link, req):
        return HTMLPage.get_page(link, req, cache=self.cache)


class PageCache(object):
    """Cache of HTML pages"""

    failure_limit = 3

    def __init__(self):
        self._failures = {}
        self._pages = {}
        self._archives = {}

    def too_many_failures(self, url):
        return self._failures.get(url, 0) >= self.failure_limit

    def get_page(self, url):
        return self._pages.get(url)

    def is_archive(self, url):
        return self._archives.get(url, False)

    def set_is_archive(self, url, value=True):
        self._archives[url] = value

    def add_page_failure(self, url, level):
        self._failures[url] = self._failures.get(url, 0)+level

    def add_page(self, urls, page):
        for url in urls:
            self._pages[url] = page


class HTMLPage(object):
    """Represents one page, along with its URL"""

    ## FIXME: these regexes are horrible hacks:
    _homepage_re = re.compile(r'<th>\s*home\s*page', re.I)
    _download_re = re.compile(r'<th>\s*download\s+url', re.I)
    ## These aren't so aweful:
    _rel_re = re.compile("""<[^>]*\srel\s*=\s*['"]?([^'">]+)[^>]*>""", re.I)
    _href_re = re.compile('href=(?:"([^"]*)"|\'([^\']*)\'|([^>\\s\\n]*))', re.I|re.S)
    _base_re = re.compile(r"""<base\s+href\s*=\s*['"]?([^'">]+)""", re.I)

    def __init__(self, content, url, headers=None):
        self.content = content
        self.url = url
        self.headers = headers

    def __str__(self):
        return self.url

    @classmethod
    def get_page(cls, link, req, cache=None, skip_archives=True):
        url = link.url
        url = url.split('#', 1)[0]
        if cache.too_many_failures(url):
            return None

        # Check for VCS schemes that do not support lookup as web pages.
        from pip.vcs import VcsSupport
        for scheme in VcsSupport.schemes:
            if url.lower().startswith(scheme) and url[len(scheme)] in '+:':
                logger.debug('Cannot look at %(scheme)s URL %(link)s' % locals())
                return None

        if cache is not None:
            inst = cache.get_page(url)
            if inst is not None:
                return inst
        try:
            if skip_archives:
                if cache is not None:
                    if cache.is_archive(url):
                        return None
                filename = link.filename
                for bad_ext in ['.tar', '.tar.gz', '.tar.bz2', '.tgz', '.zip']:
                    if filename.endswith(bad_ext):
                        content_type = cls._get_content_type(url)
                        if content_type.lower().startswith('text/html'):
                            break
                        else:
                            logger.debug('Skipping page %s because of Content-Type: %s' % (link, content_type))
                            if cache is not None:
                                cache.set_is_archive(url)
                            return None
            logger.debug('Getting page %s' % url)

            # Tack index.html onto file:// URLs that point to directories
            (scheme, netloc, path, params, query, fragment) = urlparse.urlparse(url)
            if scheme == 'file' and os.path.isdir(urllib.url2pathname(path)):
                # add trailing slash if not present so urljoin doesn't trim final segment
                if not url.endswith('/'):
                    url += '/'
                url = urlparse.urljoin(url, 'index.html')
                logger.debug(' file: URL is directory, getting %s' % url)

            resp = urlopen(url)

            real_url = geturl(resp)
            headers = resp.info()
            inst = cls(resp.read(), real_url, headers)
        except (urllib2.HTTPError, urllib2.URLError, socket.timeout, socket.error, WindowsError), e:
            desc = str(e)
            if isinstance(e, socket.timeout):
                log_meth = logger.info
                level =1
                desc = 'timed out'
            elif isinstance(e, urllib2.URLError):
                log_meth = logger.info
                if hasattr(e, 'reason') and isinstance(e.reason, socket.timeout):
                    desc = 'timed out'
                    level = 1
                else:
                    level = 2
            elif isinstance(e, urllib2.HTTPError) and e.code == 404:
                ## FIXME: notify?
                log_meth = logger.info
                level = 2
            else:
                log_meth = logger.info
                level = 1
            log_meth('Could not fetch URL %s: %s' % (link, desc))
            log_meth('Will skip URL %s when looking for download links for %s' % (link.url, req))
            if cache is not None:
                cache.add_page_failure(url, level)
            return None
        if cache is not None:
            cache.add_page([url, real_url], inst)
        return inst

    @staticmethod
    def _get_content_type(url):
        """Get the Content-Type of the given url, using a HEAD request"""
        scheme, netloc, path, query, fragment = urlparse.urlsplit(url)
        if scheme == 'http':
            ConnClass = httplib.HTTPConnection
        elif scheme == 'https':
            ConnClass = httplib.HTTPSConnection
        else:
            ## FIXME: some warning or something?
            ## assertion error?
            return ''
        if query:
            path += '?' + query
        conn = ConnClass(netloc)
        try:
            conn.request('HEAD', path, headers={'Host': netloc})
            resp = conn.getresponse()
            if resp.status != 200:
                ## FIXME: doesn't handle redirects
                return ''
            return resp.getheader('Content-Type') or ''
        finally:
            conn.close()

    @property
    def base_url(self):
        if not hasattr(self, "_base_url"):
            match = self._base_re.search(self.content)
            if match:
                self._base_url = match.group(1)
            else:
                self._base_url = self.url
        return self._base_url

    @property
    def links(self):
        """Yields all links in the page"""
        for match in self._href_re.finditer(self.content):
            url = match.group(1) or match.group(2) or match.group(3)
            url = self.clean_link(urlparse.urljoin(self.base_url, url))
            yield Link(url, self)

    def rel_links(self):
        for url in self.explicit_rel_links():
            yield url
        for url in self.scraped_rel_links():
            yield url

    def explicit_rel_links(self, rels=('homepage', 'download')):
        """Yields all links with the given relations"""
        for match in self._rel_re.finditer(self.content):
            found_rels = match.group(1).lower().split()
            for rel in rels:
                if rel in found_rels:
                    break
            else:
                continue
            match = self._href_re.search(match.group(0))
            if not match:
                continue
            url = match.group(1) or match.group(2) or match.group(3)
            url = self.clean_link(urlparse.urljoin(self.base_url, url))
            yield Link(url, self)

    def scraped_rel_links(self):
        for regex in (self._homepage_re, self._download_re):
            match = regex.search(self.content)
            if not match:
                continue
            href_match = self._href_re.search(self.content, pos=match.end())
            if not href_match:
                continue
            url = match.group(1) or match.group(2) or match.group(3)
            if not url:
                continue
            url = self.clean_link(urlparse.urljoin(self.base_url, url))
            yield Link(url, self)

    _clean_re = re.compile(r'[^a-z0-9$&+,/:;=?@.#%_\\|-]', re.I)

    def clean_link(self, url):
        """Makes sure a link is fully encoded.  That is, if a ' ' shows up in
        the link, it will be rewritten to %20 (while not over-quoting
        % or other characters)."""
        return self._clean_re.sub(
            lambda match: '%%%2x' % ord(match.group(0)), url)


class Link(object):

    def __init__(self, url, comes_from=None):
        self.url = url
        self.comes_from = comes_from

    def __str__(self):
        if self.comes_from:
            return '%s (from %s)' % (self.url, self.comes_from)
        else:
            return self.url

    def __repr__(self):
        return '<Link %s>' % self

    def __eq__(self, other):
        return self.url == other.url

    def __hash__(self):
        return hash(self.url)

    @property
    def filename(self):
        url = self.url
        url = url.split('#', 1)[0]
        url = url.split('?', 1)[0]
        url = url.rstrip('/')
        name = posixpath.basename(url)
        assert name, (
            'URL %r produced no filename' % url)
        return name

    @property
    def scheme(self):
        return urlparse.urlsplit(self.url)[0]

    @property
    def path(self):
        return urlparse.urlsplit(self.url)[2]

    def splitext(self):
        return splitext(posixpath.basename(self.path.rstrip('/')))

    _egg_fragment_re = re.compile(r'#egg=([^&]*)')

    @property
    def egg_fragment(self):
        match = self._egg_fragment_re.search(self.url)
        if not match:
            return None
        return match.group(1)

    _md5_re = re.compile(r'md5=([a-f0-9]+)')

    @property
    def md5_hash(self):
        match = self._md5_re.search(self.url)
        if match:
            return match.group(1)
        return None

    @property
    def show_url(self):
        return posixpath.basename(self.url.split('#', 1)[0].split('?', 1)[0])


def get_requirement_from_url(url):
    """Get a requirement from the URL, if possible.  This looks for #egg
    in the URL"""
    link = Link(url)
    egg_info = link.egg_fragment
    if not egg_info:
        egg_info = splitext(link.filename)[0]
    return package_to_requirement(egg_info)


def package_to_requirement(package_name):
    """Translate a name like Foo-1.2 to Foo==1.3"""
    match = re.search(r'^(.*?)(-dev|-\d.*)', package_name)
    if match:
        name = match.group(1)
        version = match.group(2)
    else:
        name = package_name
        version = ''
    if version:
        return '%s==%s' % (name, version)
    else:
        return name<|MERGE_RESOLUTION|>--- conflicted
+++ resolved
@@ -250,44 +250,6 @@
 
     def _package_versions(self, links, search_name):
         for link in self._sort_links(links):
-<<<<<<< HEAD
-            if link.url in seen_links:
-                continue
-            seen_links[link.url] = None
-            if link.egg_fragment:
-                egg_info = link.egg_fragment
-            else:
-                egg_info, ext = link.splitext()
-                if not ext:
-                    if link not in self.logged_links:
-                        logger.debug('Skipping link %s; not a file' % link)
-                        self.logged_links.add(link)
-                    continue
-                if egg_info.endswith('.tar'):
-                    # Special double-extension case:
-                    egg_info = egg_info[:-4]
-                    ext = '.tar' + ext
-                if ext not in ('.tar.gz', '.tar.bz2', '.tar', '.tgz', '.zip'):
-                    if link not in self.logged_links:
-                        logger.debug('Skipping link %s; unknown archive format: %s' % (link, ext))
-                        self.logged_links.add(link)
-                    continue
-            version = self._egg_info_matches(egg_info, search_name, link)
-            if version is None:
-                logger.debug('Skipping link %s; wrong project name (not %s)' % (link, search_name))
-                continue
-            match = self._py_version_re.search(version)
-            if match:
-                version = version[:match.start()]
-                py_version = match.group(1)
-                if py_version != sys.version[:3]:
-                    logger.debug('Skipping %s because Python version is incorrect' % link)
-                    continue
-            logger.debug('Found link %s, version: %s' % (link, version))
-            yield (pkg_resources.parse_version(version),
-                   link,
-                   version)
-=======
             for v in self._link_package_versions(link, search_name):
                 yield v
 
@@ -333,7 +295,6 @@
         return [(pkg_resources.parse_version(version),
                link,
                version)]
->>>>>>> 6c689325
 
     def _egg_info_matches(self, egg_info, search_name, link):
         match = self._egg_info_re.search(egg_info)
