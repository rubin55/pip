from __future__ import absolute_import

import errno
import logging
import operator
import os
import shutil
import tempfile
try:
    import wheel
except ImportError:
    wheel = None

from pip import cmdoptions
from pip.basecommand import RequirementCommand
from pip.exceptions import (
    CommandError, InstallationError, PreviousBuildDirError
)
from pip.locations import distutils_scheme, virtualenv_no_global
from pip.req import RequirementSet
from pip.resolve import Resolver
from pip.status_codes import ERROR
from pip.utils import ensure_dir, get_installed_version
from pip.utils.build import BuildDirectory
from pip.utils.filesystem import check_path_owner
from pip.wheel import WheelBuilder, WheelCache

try:
    import wheel
except ImportError:
    wheel = None


logger = logging.getLogger(__name__)


class InstallCommand(RequirementCommand):
    """
    Install packages from:

    - PyPI (and other indexes) using requirement specifiers.
    - VCS project urls.
    - Local project directories.
    - Local or remote source archives.

    pip also supports installing from "requirements files", which provide
    an easy way to specify a whole environment to be installed.
    """
    name = 'install'

    usage = """
      %prog [options] <requirement specifier> [package-index-options] ...
      %prog [options] -r <requirements file> [package-index-options] ...
      %prog [options] [-e] <vcs project url> ...
      %prog [options] [-e] <local project path> ...
      %prog [options] <archive url/path> ..."""

    summary = 'Install packages.'

    def __init__(self, *args, **kw):
        super(InstallCommand, self).__init__(*args, **kw)

        cmd_opts = self.cmd_opts

        cmd_opts.add_option(cmdoptions.requirements())
        cmd_opts.add_option(cmdoptions.constraints())
        cmd_opts.add_option(cmdoptions.no_deps())
        cmd_opts.add_option(cmdoptions.pre())

        cmd_opts.add_option(cmdoptions.editable())
        cmd_opts.add_option(
            '-t', '--target',
            dest='target_dir',
            metavar='dir',
            default=None,
            help='Install packages into <dir>. '
                 'By default this will not replace existing files/folders in '
                 '<dir>. Use --upgrade to replace existing packages in <dir> '
                 'with new versions.'
        )
        cmd_opts.add_option(
            '--user',
            dest='use_user_site',
            action='store_true',
            help="Install to the Python user install directory for your "
                 "platform. Typically ~/.local/, or %APPDATA%\\Python on "
                 "Windows. (See the Python documentation for site.USER_BASE "
                 "for full details.)")
        cmd_opts.add_option(
            '--root',
            dest='root_path',
            metavar='dir',
            default=None,
            help="Install everything relative to this alternate root "
                 "directory.")
        cmd_opts.add_option(
            '--prefix',
            dest='prefix_path',
            metavar='dir',
            default=None,
            help="Installation prefix where lib, bin and other top-level "
                 "folders are placed")

        cmd_opts.add_option(cmdoptions.build_dir())

        cmd_opts.add_option(cmdoptions.src())

        cmd_opts.add_option(
            '-U', '--upgrade',
            dest='upgrade',
            action='store_true',
            help='Upgrade all specified packages to the newest available '
                 'version. The handling of dependencies depends on the '
                 'upgrade-strategy used.'
        )

        cmd_opts.add_option(
            '--upgrade-strategy',
            dest='upgrade_strategy',
            default='only-if-needed',
            choices=['only-if-needed', 'eager'],
            help='Determines how dependency upgrading should be handled '
                 '(default: %(default)s). '
                 '"eager" - dependencies are upgraded regardless of '
                 'whether the currently installed version satisfies the '
                 'requirements of the upgraded package(s). '
                 '"only-if-needed" -  are upgraded only when they do not '
                 'satisfy the requirements of the upgraded package(s).'
        )

        cmd_opts.add_option(
            '--force-reinstall',
            dest='force_reinstall',
            action='store_true',
            help='When upgrading, reinstall all packages even if they are '
                 'already up-to-date.')

        cmd_opts.add_option(
            '-I', '--ignore-installed',
            dest='ignore_installed',
            action='store_true',
            help='Ignore the installed packages (reinstalling instead).')

        cmd_opts.add_option(cmdoptions.ignore_requires_python())

        cmd_opts.add_option(cmdoptions.install_options())
        cmd_opts.add_option(cmdoptions.global_options())

        cmd_opts.add_option(
            "--compile",
            action="store_true",
            dest="compile",
            default=True,
            help="Compile Python source files to bytecode",
        )

        cmd_opts.add_option(
            "--no-compile",
            action="store_false",
            dest="compile",
            help="Do not compile Python source files to bytecode",
        )

        cmd_opts.add_option(cmdoptions.no_binary())
        cmd_opts.add_option(cmdoptions.only_binary())
        cmd_opts.add_option(cmdoptions.no_clean())
        cmd_opts.add_option(cmdoptions.require_hashes())
        cmd_opts.add_option(cmdoptions.progress_bar())

        index_opts = cmdoptions.make_option_group(
            cmdoptions.index_group,
            self.parser,
        )

        self.parser.insert_option_group(0, index_opts)
        self.parser.insert_option_group(0, cmd_opts)

    def run(self, options, args):
        cmdoptions.check_install_build_global(options)

        if options.build_dir:
            options.build_dir = os.path.abspath(options.build_dir)

        options.src_dir = os.path.abspath(options.src_dir)
        install_options = options.install_options or []
        if options.use_user_site:
            if options.prefix_path:
                raise CommandError(
                    "Can not combine '--user' and '--prefix' as they imply "
                    "different installation locations"
                )
            if virtualenv_no_global():
                raise InstallationError(
                    "Can not perform a '--user' install. User site-packages "
                    "are not visible in this virtualenv."
                )
            install_options.append('--user')
            install_options.append('--prefix=')

        temp_target_dir = None
        if options.target_dir:
            options.ignore_installed = True
            temp_target_dir = tempfile.mkdtemp()
            options.target_dir = os.path.abspath(options.target_dir)
            if (os.path.exists(options.target_dir) and not
                    os.path.isdir(options.target_dir)):
                raise CommandError(
                    "Target path exists but is not a directory, will not "
                    "continue."
                )
            install_options.append('--home=' + temp_target_dir)

        global_options = options.global_options or []

        with self._build_session(options) as session:

            finder = self._build_package_finder(options, session)
            build_delete = (not (options.no_clean or options.build_dir))
            wheel_cache = WheelCache(options.cache_dir, options.format_control)
            if options.cache_dir and not check_path_owner(options.cache_dir):
                logger.warning(
                    "The directory '%s' or its parent directory is not owned "
                    "by the current user and caching wheels has been "
                    "disabled. Check the permissions and owner of that "
                    "directory. If executing pip with sudo, you may want "
                    "sudo's -H flag.",
                    options.cache_dir,
                )
                options.cache_dir = None

            with BuildDirectory(options.build_dir,
                                delete=build_delete) as build_dir:
                requirement_set = RequirementSet(
                    build_dir=build_dir,
                    src_dir=options.src_dir,
                    upgrade=options.upgrade,
                    upgrade_strategy=options.upgrade_strategy,
                    ignore_installed=options.ignore_installed,
                    ignore_dependencies=options.ignore_dependencies,
                    ignore_requires_python=options.ignore_requires_python,
                    force_reinstall=options.force_reinstall,
                    use_user_site=options.use_user_site,
                    target_dir=temp_target_dir,
                    session=session,
                    pycompile=options.compile,
                    isolated=options.isolated_mode,
                    wheel_cache=wheel_cache,
                    require_hashes=options.require_hashes,
                    progress_bar=options.progress_bar,
                )

                self.populate_requirement_set(
                    requirement_set, args, options, finder, session, self.name,
                    wheel_cache
                )

                try:
<<<<<<< HEAD
                    resolver = self._build_resolver(options, finder)
                    resolver.resolve(requirement_set)

                    # on -d don't do complex things like building
                    # wheels, and don't try to build wheels when wheel is
                    # not installed.
=======
>>>>>>> a6d25981
                    if wheel and options.cache_dir:
                        # build wheels before install.
                        wb = WheelBuilder(
                            requirement_set,
                            finder,
                            build_options=[],
                            global_options=[],
                        )
                        # Ignore the result: a failed wheel will be
                        # installed from the sdist/vcs whatever.
                        wb.build(autobuilding=True)
                    else:
                        # on -d don't do complex things like building
                        # wheels, and don't try to build wheels when wheel is
                        # not installed.
                        requirement_set.prepare_files(finder)

                    requirement_set.install(
                        install_options,
                        global_options,
                        root=options.root_path,
                        prefix=options.prefix_path,
                    )

                    possible_lib_locations = get_lib_location_guesses(
                        user=options.use_user_site,
                        home=temp_target_dir,
                        root=options.root_path,
                        prefix=options.prefix_path,
                        isolated=options.isolated_mode,
                    )
                    reqs = sorted(
                        requirement_set.successfully_installed,
                        key=operator.attrgetter('name'))
                    items = []
                    for req in reqs:
                        item = req.name
                        try:
                            installed_version = get_installed_version(
                                req.name, possible_lib_locations
                            )
                            if installed_version:
                                item += '-' + installed_version
                        except Exception:
                            pass
                        items.append(item)
                    installed = ' '.join(items)
                    if installed:
                        logger.info('Successfully installed %s', installed)
                except EnvironmentError as e:
                    message_parts = []

                    user_option_part = "Consider using the `--user` option"
                    permissions_part = "Check the permissions"

                    if e.errno == errno.EPERM:
                        if not options.use_user_site:
                            message_parts.extend([
                                user_option_part, " or ",
                                permissions_part.lower(),
                            ])
                        else:
                            message_parts.append(permissions_part)
                        message_parts.append("\n")

                    logger.error(
                        "".join(message_parts), exc_info=(options.verbose > 1)
                    )
                    return ERROR
                except PreviousBuildDirError:
                    options.no_clean = True
                    raise
                finally:
                    # Clean up
                    if not options.no_clean:
                        requirement_set.cleanup_files()

        if options.target_dir:
            self._handle_target_dir(
                options.target_dir, temp_target_dir, options.upgrade
            )

        return requirement_set

    def _handle_target_dir(self, target_dir, temp_target_dir, upgrade):
        ensure_dir(target_dir)

        # Checking both purelib and platlib directories for installed
        # packages to be moved to target directory
        lib_dir_list = []

        purelib_dir = distutils_scheme('', home=temp_target_dir)['purelib']
        platlib_dir = distutils_scheme('', home=temp_target_dir)['platlib']
        data_dir = distutils_scheme('', home=temp_target_dir)['data']

        if os.path.exists(purelib_dir):
            lib_dir_list.append(purelib_dir)
        if os.path.exists(platlib_dir) and platlib_dir != purelib_dir:
            lib_dir_list.append(platlib_dir)
        if os.path.exists(data_dir):
            lib_dir_list.append(data_dir)

        for lib_dir in lib_dir_list:
            for item in os.listdir(lib_dir):
                if lib_dir == data_dir:
                    ddir = os.path.join(data_dir, item)
                    if any(s.startswith(ddir) for s in lib_dir_list[:-1]):
                        continue
                target_item_dir = os.path.join(target_dir, item)
                if os.path.exists(target_item_dir):
                    if not upgrade:
                        logger.warning(
                            'Target directory %s already exists. Specify '
                            '--upgrade to force replacement.',
                            target_item_dir
                        )
                        continue
                    if os.path.islink(target_item_dir):
                        logger.warning(
                            'Target directory %s already exists and is '
                            'a link. Pip will not automatically replace '
                            'links, please remove if replacement is '
                            'desired.',
                            target_item_dir
                        )
                        continue
                    if os.path.isdir(target_item_dir):
                        shutil.rmtree(target_item_dir)
                    else:
                        os.remove(target_item_dir)

                shutil.move(
                    os.path.join(lib_dir, item),
                    target_item_dir
                )
        shutil.rmtree(temp_target_dir)


def get_lib_location_guesses(*args, **kwargs):
    scheme = distutils_scheme('', *args, **kwargs)
    return [scheme['purelib'], scheme['platlib']]<|MERGE_RESOLUTION|>--- conflicted
+++ resolved
@@ -255,15 +255,12 @@
                 )
 
                 try:
-<<<<<<< HEAD
                     resolver = self._build_resolver(options, finder)
                     resolver.resolve(requirement_set)
 
                     # on -d don't do complex things like building
                     # wheels, and don't try to build wheels when wheel is
                     # not installed.
-=======
->>>>>>> a6d25981
                     if wheel and options.cache_dir:
                         # build wheels before install.
                         wb = WheelBuilder(
@@ -275,11 +272,6 @@
                         # Ignore the result: a failed wheel will be
                         # installed from the sdist/vcs whatever.
                         wb.build(autobuilding=True)
-                    else:
-                        # on -d don't do complex things like building
-                        # wheels, and don't try to build wheels when wheel is
-                        # not installed.
-                        requirement_set.prepare_files(finder)
 
                     requirement_set.install(
                         install_options,
