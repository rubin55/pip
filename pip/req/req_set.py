from __future__ import absolute_import

from collections import defaultdict
from itertools import chain
import logging
import os

from pip._vendor import pkg_resources
from pip._vendor import requests

<<<<<<< HEAD
from pip.download import (is_file_url, is_dir_url, is_vcs_url, url_to_path,
                          unpack_url)
=======
from pip.compat import expanduser
from pip.download import (url_to_path, unpack_url)
>>>>>>> 6aab626e
from pip.exceptions import (InstallationError, BestVersionAlreadyInstalled,
                            DistributionNotFound, PreviousBuildDirError,
                            HashError, HashErrors, HashUnpinned,
                            DirectoryUrlHashUnsupported, VcsHashUnsupported)
from pip.req.req_install import InstallRequirement
from pip.utils import (
    display_path, dist_in_usersite, ensure_dir, normalize_path)
from pip.utils.hashes import MissingHashes
from pip.utils.logging import indent_log
from pip.vcs import vcs


logger = logging.getLogger(__name__)


class Requirements(object):

    def __init__(self):
        self._keys = []
        self._dict = {}

    def keys(self):
        return self._keys

    def values(self):
        return [self._dict[key] for key in self._keys]

    def __contains__(self, item):
        return item in self._keys

    def __setitem__(self, key, value):
        if key not in self._keys:
            self._keys.append(key)
        self._dict[key] = value

    def __getitem__(self, key):
        return self._dict[key]

    def __repr__(self):
        values = ['%s: %s' % (repr(k), repr(self[k])) for k in self.keys()]
        return 'Requirements({%s})' % ', '.join(values)


class DistAbstraction(object):
    """Abstracts out the wheel vs non-wheel prepare_files logic.

    The requirements for anything installable are as follows:
     - we must be able to determine the requirement name
       (or we can't correctly handle the non-upgrade case).
     - we must be able to generate a list of run-time dependencies
       without installing any additional packages (or we would
       have to either burn time by doing temporary isolated installs
       or alternatively violate pips 'don't start installing unless
       all requirements are available' rule - neither of which are
       desirable).
     - for packages with setup requirements, we must also be able
       to determine their requirements without installing additional
       packages (for the same reason as run-time dependencies)
     - we must be able to create a Distribution object exposing the
       above metadata.
    """

    def __init__(self, req_to_install):
        self.req_to_install = req_to_install

    def dist(self, finder):
        """Return a setuptools Dist object."""
        raise NotImplementedError(self.dist)

    def prep_for_dist(self):
        """Ensure that we can get a Dist for this requirement."""
        raise NotImplementedError(self.dist)


def make_abstract_dist(req_to_install):
    """Factory to make an abstract dist object.

    Preconditions: Either an editable req with a source_dir, or satisfied_by or
    a wheel link, or a non-editable req with a source_dir.

    :return: A concrete DistAbstraction.
    """
    if req_to_install.editable:
        return IsSDist(req_to_install)
    elif req_to_install.link and req_to_install.link.is_wheel:
        return IsWheel(req_to_install)
    else:
        return IsSDist(req_to_install)


class IsWheel(DistAbstraction):

    def dist(self, finder):
        return list(pkg_resources.find_distributions(
            self.req_to_install.source_dir))[0]

    def prep_for_dist(self):
        # FIXME:https://github.com/pypa/pip/issues/1112
        pass


class IsSDist(DistAbstraction):

    def dist(self, finder):
        dist = self.req_to_install.get_dist()
        # FIXME: shouldn't be globally added:
        if dist.has_metadata('dependency_links.txt'):
            finder.add_dependency_links(
                dist.get_metadata_lines('dependency_links.txt')
            )
        return dist

    def prep_for_dist(self):
        self.req_to_install.run_egg_info()
        self.req_to_install.assert_source_matches_version()


class Installed(DistAbstraction):

    def dist(self, finder):
        return self.req_to_install.satisfied_by

    def prep_for_dist(self):
        pass


class RequirementSet(object):

    def __init__(self, build_dir, src_dir, download_dir, upgrade=False,
                 ignore_installed=False, as_egg=False, target_dir=None,
                 ignore_dependencies=False, force_reinstall=False,
                 use_user_site=False, session=None, pycompile=True,
                 isolated=False, wheel_download_dir=None,
                 wheel_cache=None, require_hashes=False):
        """Create a RequirementSet.

        :param wheel_download_dir: Where still-packed .whl files should be
            written to. If None they are written to the download_dir parameter.
            Separate to download_dir to permit only keeping wheel archives for
            pip wheel.
        :param download_dir: Where still packed archives should be written to.
            If None they are not saved, and are deleted immediately after
            unpacking.
        :param wheel_cache: The pip wheel cache, for passing to
            InstallRequirement.
        """
        if session is None:
            raise TypeError(
                "RequirementSet() missing 1 required keyword argument: "
                "'session'"
            )

        self.build_dir = build_dir
        self.src_dir = src_dir
        # XXX: download_dir and wheel_download_dir overlap semantically and may
        # be combined if we're willing to have non-wheel archives present in
        # the wheelhouse output by 'pip wheel'.
        self.download_dir = download_dir
        self.upgrade = upgrade
        self.ignore_installed = ignore_installed
        self.force_reinstall = force_reinstall
        self.requirements = Requirements()
        # Mapping of alias: real_name
        self.requirement_aliases = {}
        self.unnamed_requirements = []
        self.ignore_dependencies = ignore_dependencies
        self.successfully_downloaded = []
        self.successfully_installed = []
        self.reqs_to_cleanup = []
        self.as_egg = as_egg
        self.use_user_site = use_user_site
        self.target_dir = target_dir  # set from --target option
        self.session = session
        self.pycompile = pycompile
        self.isolated = isolated
        if wheel_download_dir:
            wheel_download_dir = normalize_path(wheel_download_dir)
        self.wheel_download_dir = wheel_download_dir
        self._wheel_cache = wheel_cache
        self._require_hashes = require_hashes
        # Maps from install_req -> dependencies_of_install_req
        self._dependencies = defaultdict(list)

    def __str__(self):
        reqs = [req for req in self.requirements.values()
                if not req.comes_from]
        reqs.sort(key=lambda req: req.name.lower())
        return ' '.join([str(req.req) for req in reqs])

    def __repr__(self):
        reqs = [req for req in self.requirements.values()]
        reqs.sort(key=lambda req: req.name.lower())
        reqs_str = ', '.join([str(req.req) for req in reqs])
        return ('<%s object; %d requirement(s): %s>'
                % (self.__class__.__name__, len(reqs), reqs_str))

    def add_requirement(self, install_req, parent_req_name=None):
        """Add install_req as a requirement to install.

        :param parent_req_name: The name of the requirement that needed this
            added. The name is used because when multiple unnamed requirements
            resolve to the same name, we could otherwise end up with dependency
            links that point outside the Requirements set. parent_req must
            already be added. Note that None implies that this is a user
            supplied requirement, vs an inferred one.
        :return: Additional requirements to scan. That is either [] if
            the requirement is not applicable, or [install_req] if the
            requirement is applicable and has just been added.
        """
        name = install_req.name
        if not install_req.match_markers():
            logger.warning("Ignoring %s: markers %r don't match your "
                           "environment", install_req.name,
                           install_req.markers)
            return []

        install_req.as_egg = self.as_egg
        install_req.use_user_site = self.use_user_site
        install_req.target_dir = self.target_dir
        install_req.pycompile = self.pycompile
        if not name:
            # url or path requirement w/o an egg fragment
            self.unnamed_requirements.append(install_req)
            return [install_req]
        else:
            try:
                existing_req = self.get_requirement(name)
            except KeyError:
                existing_req = None
            if (parent_req_name is None and existing_req and not
                    existing_req.constraint):
                raise InstallationError(
                    'Double requirement given: %s (already in %s, name=%r)'
                    % (install_req, existing_req, name))
            if not existing_req:
                # Add requirement
                self.requirements[name] = install_req
                # FIXME: what about other normalizations?  E.g., _ vs. -?
                if name.lower() != name:
                    self.requirement_aliases[name.lower()] = name
                result = [install_req]
            else:
                if not existing_req.constraint:
                    # No need to scan, we've already encountered this for
                    # scanning.
                    result = []
                elif not install_req.constraint:
                    if (install_req.link and not (existing_req.link and
                       install_req.link.path == existing_req.link.path)):
                        self.reqs_to_cleanup.append(install_req)
                        raise InstallationError(
                            "Could not satisfy constraints for '%s': "
                            "installation from path or url cannot be "
                            "constrained to a version" % name)
                    # If we're now installing a constraint, mark the existing
                    # object for real installation.
                    existing_req.constraint = False
                    # And now we need to scan this.
                    result = [existing_req]
                # Canonicalise to the already-added object for the backref
                # check below.
                install_req = existing_req
            if parent_req_name:
                parent_req = self.get_requirement(parent_req_name)
                self._dependencies[parent_req].append(install_req)
            return result

    def has_requirement(self, project_name):
        name = project_name.lower()
        if (name in self.requirements and
           not self.requirements[name].constraint or
           name in self.requirement_aliases and
           not self.requirements[self.requirement_aliases[name]].constraint):
            return True
        return False

    @property
    def has_requirements(self):
        return list(req for req in self.requirements.values() if not
                    req.constraint) or self.unnamed_requirements

    @property
    def is_download(self):
        if self.download_dir:
            self.download_dir = expanduser(self.download_dir)
            if os.path.exists(self.download_dir):
                return True
            else:
                logger.critical('Could not find download directory')
                raise InstallationError(
                    "Could not find or access download directory '%s'"
                    % display_path(self.download_dir))
        return False

    def get_requirement(self, project_name):
        for name in project_name, project_name.lower():
            if name in self.requirements:
                return self.requirements[name]
            if name in self.requirement_aliases:
                return self.requirements[self.requirement_aliases[name]]
        raise KeyError("No project with the name %r" % project_name)

    def uninstall(self, auto_confirm=False):
        for req in self.requirements.values():
            if req.constraint:
                continue
            req.uninstall(auto_confirm=auto_confirm)
            req.commit_uninstall()

    def prepare_files(self, finder):
        """
        Prepare process. Create temp directories, download and/or unpack files.
        """
        # make the wheelhouse
        if self.wheel_download_dir:
            ensure_dir(self.wheel_download_dir)

        # If any top-level requirement has a hash specified, enter
        # hash-checking mode, which requires hashes from all.
        root_reqs = self.unnamed_requirements + self.requirements.values()
        require_hashes = (self._require_hashes or
                          any(req.has_hash_options for req in root_reqs))
        if require_hashes and self.as_egg:
            raise InstallationError(
                '--egg is not allowed with --require-hashes mode, since it '
                'delegates dependency resolution to setuptools and could thus '
                'result in installation of unhashed packages.')

        # Actually prepare the files, and collect any exceptions. Most hash
        # exceptions cannot be checked ahead of time, because
        # req.populate_links() needs to be called before we can make decisions
        # based on link type.
        discovered_reqs = []
        hash_errors = HashErrors()
        for req in chain(root_reqs, discovered_reqs):
            try:
                discovered_reqs.extend(self._prepare_file(
                    finder,
                    req,
                    require_hashes=require_hashes,
                    ignore_dependencies=self.ignore_dependencies))
            except HashError as exc:
                exc.req = req
                hash_errors.append(exc)

        if hash_errors:
            raise hash_errors

    def _check_skip_installed(self, req_to_install, finder):
        """Check if req_to_install should be skipped.

        This will check if the req is installed, and whether we should upgrade
        or reinstall it, taking into account all the relevant user options.

        After calling this req_to_install will only have satisfied_by set to
        None if the req_to_install is to be upgraded/reinstalled etc. Any
        other value will be a dist recording the current thing installed that
        satisfies the requirement.

        Note that for vcs urls and the like we can't assess skipping in this
        routine - we simply identify that we need to pull the thing down,
        then later on it is pulled down and introspected to assess upgrade/
        reinstalls etc.

        :return: A text reason for why it was skipped, or None.
        """
        # Check whether to upgrade/reinstall this req or not.
        req_to_install.check_if_exists()
        if req_to_install.satisfied_by:
            skip_reason = 'satisfied (use --upgrade to upgrade)'
            if self.upgrade:
                best_installed = False
                # For link based requirements we have to pull the
                # tree down and inspect to assess the version #, so
                # its handled way down.
                if not (self.force_reinstall or req_to_install.link):
                    try:
                        finder.find_requirement(req_to_install, self.upgrade)
                    except BestVersionAlreadyInstalled:
                        skip_reason = 'up-to-date'
                        best_installed = True
                    except DistributionNotFound:
                        # No distribution found, so we squash the
                        # error - it will be raised later when we
                        # re-try later to do the install.
                        # Why don't we just raise here?
                        pass

                if not best_installed:
                    # don't uninstall conflict if user install and
                    # conflict is not user install
                    if not (self.use_user_site and not
                            dist_in_usersite(req_to_install.satisfied_by)):
                        req_to_install.conflicts_with = \
                            req_to_install.satisfied_by
                    req_to_install.satisfied_by = None
            return skip_reason
        else:
            return None

    def _prepare_file(self,
                      finder,
                      req_to_install,
                      require_hashes=False,
                      ignore_dependencies=False):
        """Prepare a single requirements file.

        :return: A list of additional InstallRequirements to also install.
        """
        # Tell user what we are doing for this requirement:
        # obtain (editable), skipping, processing (local url), collecting
        # (remote url or package name)
        if req_to_install.constraint or req_to_install.prepared:
            return []

        req_to_install.prepared = True

        # ###################### #
        # # print log messages # #
        # ###################### #
        if req_to_install.editable:
            logger.info('Obtaining %s', req_to_install)
        else:
            # satisfied_by is only evaluated by calling _check_skip_installed,
            # so it must be None here.
            assert req_to_install.satisfied_by is None
            if not self.ignore_installed:
                skip_reason = self._check_skip_installed(
                    req_to_install, finder)

            if req_to_install.satisfied_by:
                assert skip_reason is not None, (
                    '_check_skip_installed returned None but '
                    'req_to_install.satisfied_by is set to %r'
                    % (req_to_install.satisfied_by,))
                logger.info(
                    'Requirement already %s: %s', skip_reason,
                    req_to_install)
            else:
                if (req_to_install.link and
                        req_to_install.link.scheme == 'file'):
                    path = url_to_path(req_to_install.link.url)
                    logger.info('Processing %s', display_path(path))
                else:
                    logger.info('Collecting %s', req_to_install)

        with indent_log():
            # ################################ #
            # # vcs update or unpack archive # #
            # ################################ #
            if req_to_install.editable:
                if require_hashes:
                    raise InstallationError(
                        'The editable requirement %s cannot be installed when '
                        'requiring hashes, because there is no single file to '
                        'hash.' % req_to_install)
                req_to_install.ensure_has_source_dir(self.src_dir)
                req_to_install.update_editable(not self.is_download)
                abstract_dist = make_abstract_dist(req_to_install)
                abstract_dist.prep_for_dist()
                if self.is_download:
                    req_to_install.archive(self.download_dir)
            elif req_to_install.satisfied_by:
                if require_hashes:
                    logger.info(
                        'Since it is already installed, we are trusting this '
                        'package without checking its hash. To ensure a '
                        'completely repeatable environment, install into an '
                        'empty virtualenv.')
                abstract_dist = Installed(req_to_install)
            else:
                # @@ if filesystem packages are not marked
                # editable in a req, a non deterministic error
                # occurs when the script attempts to unpack the
                # build directory
                req_to_install.ensure_has_source_dir(self.build_dir)
                # If a checkout exists, it's unwise to keep going.  version
                # inconsistencies are logged later, but do not fail the
                # installation.
                # FIXME: this won't upgrade when there's an existing
                # package unpacked in `req_to_install.source_dir`
                if os.path.exists(
                        os.path.join(req_to_install.source_dir, 'setup.py')):
                    raise PreviousBuildDirError(
                        "pip can't proceed with requirements '%s' due to a"
                        " pre-existing build directory (%s). This is "
                        "likely due to a previous installation that failed"
                        ". pip is being responsible and not assuming it "
                        "can delete this. Please delete it and try again."
                        % (req_to_install, req_to_install.source_dir)
                    )
                req_to_install.populate_link(finder, self.upgrade)
                # We can't hit this spot and have populate_link return None.
                # req_to_install.satisfied_by is None here (because we're
                # guarded) and upgrade has no impact except when satisfied_by
                # is not None.
                # Then inside find_requirement existing_applicable -> False
                # If no new versions are found, DistributionNotFound is raised,
                # otherwise a result is guaranteed.
                assert req_to_install.link
                link = req_to_install.link

                # Now that we have the real link, we can tell what kind of
                # requirements we have and raise some more informative errors
                # than otherwise. (For example, we can raise VcsHashUnsupported
                # for a VCS URL rather than HashMissing.)
                if require_hashes:
                    # We could check these first 2 conditions inside
                    # unpack_url and save repetition of conditions, but then
                    # we would report less-useful error messages for
                    # unhashable requirements, complaining that there's no
                    # hash provided.
                    if is_vcs_url(link):
                        raise VcsHashUnsupported()
                    elif is_file_url(link) and is_dir_url(link):
                        raise DirectoryUrlHashUnsupported()
                    if (not req_to_install.original_link and
                            not req_to_install.is_pinned):
                        # Unpinned packages are asking for trouble when a new
                        # version is uploaded. This isn't a security check, but
                        # it saves users a surprising hash mismatch in the
                        # future.
                        #
                        # file:/// URLs aren't pinnable, so don't complain
                        # about them not being pinned.
                        raise HashUnpinned()
                hashes = req_to_install.hashes(
                    trust_internet=not require_hashes)
                if require_hashes and not hashes:
                    # Known-good hashes are missing for this requirement, so
                    # shim it with a facade object that will provoke hash
                    # computation and then raise a HashMissing exception
                    # showing the user what the hash should be.
                    hashes = MissingHashes()

                try:
                    download_dir = self.download_dir
                    # We always delete unpacked sdists after pip ran.
                    autodelete_unpacked = True
                    if req_to_install.link.is_wheel \
                            and self.wheel_download_dir:
                        # when doing 'pip wheel` we download wheels to a
                        # dedicated dir.
                        download_dir = self.wheel_download_dir
                    if req_to_install.link.is_wheel:
                        if download_dir:
                            # When downloading, we only unpack wheels to get
                            # metadata.
                            autodelete_unpacked = True
                        else:
                            # When installing a wheel, we use the unpacked
                            # wheel.
                            autodelete_unpacked = False
                    unpack_url(
                        req_to_install.link, req_to_install.source_dir,
                        download_dir, autodelete_unpacked,
                        session=self.session, hashes=hashes)
                except requests.HTTPError as exc:
                    logger.critical(
                        'Could not install requirement %s because '
                        'of error %s',
                        req_to_install,
                        exc,
                    )
                    raise InstallationError(
                        'Could not install requirement %s because '
                        'of HTTP error %s for URL %s' %
                        (req_to_install, exc, req_to_install.link)
                    )
                abstract_dist = make_abstract_dist(req_to_install)
                abstract_dist.prep_for_dist()
                if self.is_download:
                    # Make a .zip of the source_dir we already created.
                    if req_to_install.link.scheme in vcs.all_schemes:
                        req_to_install.archive(self.download_dir)
                # req_to_install.req is only avail after unpack for URL
                # pkgs repeat check_if_exists to uninstall-on-upgrade
                # (#14)
                if not self.ignore_installed:
                    req_to_install.check_if_exists()
                if req_to_install.satisfied_by:
                    if self.upgrade or self.ignore_installed:
                        # don't uninstall conflict if user install and
                        # conflict is not user install
                        if not (self.use_user_site and not
                                dist_in_usersite(
                                    req_to_install.satisfied_by)):
                            req_to_install.conflicts_with = \
                                req_to_install.satisfied_by
                        req_to_install.satisfied_by = None
                    else:
                        logger.info(
                            'Requirement already satisfied (use '
                            '--upgrade to upgrade): %s',
                            req_to_install,
                        )

            # ###################### #
            # # parse dependencies # #
            # ###################### #
            dist = abstract_dist.dist(finder)
            more_reqs = []

            def add_req(subreq):
                sub_install_req = InstallRequirement(
                    str(subreq),
                    req_to_install,
                    isolated=self.isolated,
                    wheel_cache=self._wheel_cache,
                )
                more_reqs.extend(self.add_requirement(
                    sub_install_req, req_to_install.name))

            # We add req_to_install before its dependencies, so that we
            # can refer to it when adding dependencies.
            if not self.has_requirement(req_to_install.name):
                # 'unnamed' requirements will get added here
                self.add_requirement(req_to_install, None)

            if not ignore_dependencies:
                if (req_to_install.extras):
                    logger.debug(
                        "Installing extra requirements: %r",
                        ','.join(req_to_install.extras),
                    )
                missing_requested = sorted(
                    set(req_to_install.extras) - set(dist.extras)
                )
                for missing in missing_requested:
                    logger.warning(
                        '%s does not provide the extra \'%s\'',
                        dist, missing
                    )

                available_requested = sorted(
                    set(dist.extras) & set(req_to_install.extras)
                )
                for subreq in dist.requires(available_requested):
                    add_req(subreq)

            # cleanup tmp src
            self.reqs_to_cleanup.append(req_to_install)

            if not req_to_install.editable and not req_to_install.satisfied_by:
                # XXX: --no-install leads this to report 'Successfully
                # downloaded' for only non-editable reqs, even though we took
                # action on them.
                self.successfully_downloaded.append(req_to_install)

        return more_reqs

    def cleanup_files(self):
        """Clean up files, remove builds."""
        logger.debug('Cleaning up...')
        with indent_log():
            for req in self.reqs_to_cleanup:
                req.remove_temporary_source()

    def _to_install(self):
        """Create the installation order.

        The installation order is topological - requirements are installed
        before the requiring thing. We break cycles at an arbitrary point,
        and make no other guarantees.
        """
        # The current implementation, which we may change at any point
        # installs the user specified things in the order given, except when
        # dependencies must come earlier to achieve topological order.
        order = []
        ordered_reqs = set()

        def schedule(req):
            if req.satisfied_by or req in ordered_reqs:
                return
            if req.constraint:
                return
            ordered_reqs.add(req)
            for dep in self._dependencies[req]:
                schedule(dep)
            order.append(req)
        for install_req in self.requirements.values():
            schedule(install_req)
        return order

    def install(self, install_options, global_options=(), *args, **kwargs):
        """
        Install everything in this set (after having downloaded and unpacked
        the packages)
        """
        to_install = self._to_install()

        if to_install:
            logger.info(
                'Installing collected packages: %s',
                ', '.join([req.name for req in to_install]),
            )

        with indent_log():
            for requirement in to_install:
                if requirement.conflicts_with:
                    logger.info(
                        'Found existing installation: %s',
                        requirement.conflicts_with,
                    )
                    with indent_log():
                        requirement.uninstall(auto_confirm=True)
                try:
                    requirement.install(
                        install_options,
                        global_options,
                        *args,
                        **kwargs
                    )
                except:
                    # if install did not succeed, rollback previous uninstall
                    if (requirement.conflicts_with and not
                            requirement.install_succeeded):
                        requirement.rollback_uninstall()
                    raise
                else:
                    if (requirement.conflicts_with and
                            requirement.install_succeeded):
                        requirement.commit_uninstall()
                requirement.remove_temporary_source()

        self.successfully_installed = to_install<|MERGE_RESOLUTION|>--- conflicted
+++ resolved
@@ -8,13 +8,9 @@
 from pip._vendor import pkg_resources
 from pip._vendor import requests
 
-<<<<<<< HEAD
+from pip.compat import expanduser
 from pip.download import (is_file_url, is_dir_url, is_vcs_url, url_to_path,
                           unpack_url)
-=======
-from pip.compat import expanduser
-from pip.download import (url_to_path, unpack_url)
->>>>>>> 6aab626e
 from pip.exceptions import (InstallationError, BestVersionAlreadyInstalled,
                             DistributionNotFound, PreviousBuildDirError,
                             HashError, HashErrors, HashUnpinned,
