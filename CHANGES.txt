<<<<<<< HEAD
**7.0.dev1 (unreleased)**
=======
**6.0.1 (unreleased)**

* Fix executable file permissions for Wheel files when using the distutils
  scripts option.

* Fix a confusing error message when an exceptions was raised at certain
  points in pip's execution.

* Fix the missing list of versions when a version cannot be found that matches
  the specifiers.

* Add a warning about the possibly problematic use of > when the given
  specifier doesn't match anything.

* Fix an issue where installing from a directory would not copy over certain
  directories which were being excluded, however some build systems rely on
  them.

>>>>>>> acf5e5eb

**6.0 (2014-12-22)**

* **PROCESS** Version numbers are now simply ``X.Y`` where the leading ``1``
  has been dropped.

* **BACKWARD INCOMPATIBLE** Dropped support for Python 3.1.

* **BACKWARD INCOMPATIBLE** Removed the bundle support which was deprecated in
  1.4. (:pull:`1806`)

* **BACKWARD INCOMPATIBLE** File lists generated by `pip show -f` are now
  rooted at the location reported by show, rather than one (unstated)
  directory lower. (:pull:`1933`)

* **BACKWARD INCOMPATIBLE** The ability to install files over the FTP protocol
  was accidently lost in pip 1.5 and it has now been decided to not restore
  that ability.

* **DEPRECATION** ``pip install --download-cache`` and
  ``pip wheel --download-cache`` command line flags have been deprecated and
  the functionality removed. Since pip now automatically configures and uses
  it's internal HTTP cache which supplants the ``--download-cache`` the
  existing options have been made non functional but will still be accepted
  until their removal in pip v8.0. For more information please see
  https://pip.pypa.io/en/latest/reference/pip_install.html#caching

* **DEPRECATION** ``pip install --build`` and ``pip install --no-clean`` are now
  *NOT* deprecated.  This reverses the deprecation that occurred in v1.5.3. See
  :issue:`906` for discussion.

* **DEPRECATION** Implicitly accessing URLs which point to an origin which is
  not a secure origin, instead requiring an opt-in for each host using the new
  ``--trusted-host`` flag (``pip install --trusted-host example.com foo``).

* Allow the new ``--trusted-host`` flag to also disable TLS verification for
  a particular hostname.

* Added a ``--user`` flag to ``pip freeze`` and ``pip list`` to check the
  user site directory only.

* Fixed :issue:`1873`. Silence byte compile errors when installation succeed.

* Added a virtualenv-specific configuration file. (:pull:`1364`)

* Added site-wide configuation files. (:pull:`1978`)

* Added an automatic check to warn if there is an updated version of pip
  available (:pull:`2049`).

* `wsgiref` and `argparse` (for >py26) are now excluded from `pip list` and `pip
  freeze` (:pull:`1606`, :pull:`1369`)

* Fixed :issue:`1424`. Add ``--client-cert`` option for SSL client certificates.

* Fixed :issue:`1484`. `pip show --files` was broken for wheel installs. (:pull:`1635`)

* Fixed :issue:`1641`. install_lib should take precedence when reading distutils config.
  (:pull:`1642`)

* Send `Accept-Encoding: identity` when downloading files in an attempt to
  convince some servers who double compress the downloaded file to stop doing
  so. (:pull:`1688`)

* Fixed :issue:`1559`. Stop breaking when given pip commands in uppercase (:pull:`1725`)

* Fixed :issue:`1618`. Pip no longer adds duplicate logging consumers, so it
  won't create duplicate output when being called multiple times. (:pull:`1723`)

* Fixed :issue:`1769`. `pip wheel` now returns an error code if any wheels
  fail to build.

* Fixed :issue:`1775`. `pip wheel` wasn't building wheels for dependencies of
  editable requirements.

* Allow the use of ``--no-use-wheel`` within a requirements file. (:pull:`1859`)

* Fixed :issue:`1680`. Attempt to locate system TLS certificates to use instead
  of the included CA Bundle if possible. (:pull:`1866`)

* Fixed :issue:`1319`. Allow use of Zip64 extension in Wheels and other zip
  files. (:pull:`1868`)

* Fixed :issue:`1101`. Properly handle an index or --find-links target which
  has a <base> without a href attribute. (:pull:`1869`)

* Fixed :issue:`1885`. Properly handle extras when a project is installed
  via Wheel. (:pull:`1896`)

* Fixed :issue:`1180`. Added support to respect proxies in ``pip search``. It
  also fixes :issue:`932` and :issue:`1104`. (:pull:`1902`)

* Fixed :issue:`798` and :issue:`1060`. `pip install --download` works with vcs links.
  (:pull:`1926`)

* Fixed :issue:`1456`. Disabled warning about insecure index host when using localhost.
  Based off of Guy Rozendorn's work in :pull:`1718`. (:pull:`1967`)

* Allow the use of OS standard user configuration files instead of ones simply
  based around ``$HOME``. (:pull:`2021`)

* Fixed :issue:`1825`. When installing directly from wheel paths or urls,
  previous versions were not uninstalled. This also fixes :issue:`804`
  specifically for the case of wheel archives. (:pull:`1838`)

* Fixed :issue:`2075`, detect the location of the ``.egg-info`` directory by
  looking for any file located inside of it instead of relying on the record
  file listing a directory. (:pull:`2076`)

* Fixed :issue:`1964`, :issue:`1935`, :issue:`676`, Use a randomized and secure
  default build directory when possible. (:pull:`2122`, CVE-2014-8991)

* Fixed :issue:`1433`. Support environment markers in requirements.txt files.
  (pull:`2134`)

* Automatically retry failed HTTP requests by default. (:pull:`1444`, pull:`2147`)

* Fixed :issue:`1100` - Handle HTML Encoding better using a method that is more
  similar to how browsers handle it. (:pull:`1874`)

* Reduce the verbosity of the pip command by default. (:pull:`2175`,
  :pull:`2177`, :pull:`2178`)

* Fixed :issue:`2031` - Respect sys.executable on OSX when installing from
  Wheels.

* Display the entire URL of the file that is being downloaded when downloading
  from a non PyPI repository (:pull:`2183`).

* Support setuptools style environment markers in a source distribution
  (:pull:`2153`).


**1.5.6 (2014-05-16)**

* Upgrade requests to 2.3.0 to fix an issue with proxies on Python 3.4.1
  (:pull:`1821`).


**1.5.5 (2014-05-03)**


* Fixes :issue:`1632`.  Uninstall issues on debianized pypy, specifically issues with
  setuptools upgrades. (:pull:`1743`)

* Update documentation to point at https://bootstrap.pypa.io/get-pip.py for
  bootstrapping pip.

* Update docs to point to https://pip.pypa.io/

* Upgrade the bundled projects (distlib==0.1.8, html5lib==1.0b3, six==1.6.1,
  colorama==0.3.1, setuptools==3.4.4).


**1.5.4 (2014-02-21)**


* Correct deprecation warning for ``pip install --build`` to only notify when
  the `--build` value is different than the default.


**1.5.3 (2014-02-20)**


* **DEPRECATION** ``pip install --build`` and ``pip install --no-clean`` are now
  deprecated.  See :issue:`906` for discussion.

* Fixed :issue:`1112`. Couldn't download directly from wheel paths/urls, and when wheel
  downloads did occur using requirement specifiers, dependencies weren't
  downloaded (:pull:`1527`)

* Fixed :issue:`1320`. ``pip wheel`` was not downloading wheels that already existed (PR
  :issue:`1524`)

* Fixed :issue:`1111`. ``pip install --download`` was failing using local
  ``--find-links`` (:pull:`1524`)

* Workaround for Python bug http://bugs.python.org/issue20053 (:pull:`1544`)

* Don't pass a unicode __file__ to setup.py on Python 2.x (:pull:`1583`)

* Verify that the Wheel version is compatible with this pip (:pull:`1569`)


**1.5.2 (2014-01-26)**


* Upgraded the vendored ``pkg_resources`` and ``_markerlib`` to setuptools 2.1.

* Fixed an error that prevented accessing PyPI when pyopenssl, ndg-httpsclient,
  and pyasn1 are installed

* Fixed an issue that caused trailing comments to be incorrectly included as
  part of the URL in a requirements file


**1.5.1 (2014-01-20)**


* pip now only requires setuptools (any setuptools, not a certain version) when
  installing distributions from src (i.e. not from wheel). (:pull:`1434`).

* `get-pip.py` now installs setuptools, when it's not already installed
  (:pull:`1475`)

* Don't decode downloaded files that have a ``Content-Encoding`` header.
  (:pull:`1435`)

* Fix to correctly parse wheel filenames with single digit versions.
  (:pull:`1445`)

* If `--allow-unverified` is used assume it also means `--allow-external`.
  (:pull:`1457`)


**1.5 (2014-01-01)**


* **BACKWARD INCOMPATIBLE** pip no longer supports the ``--use-mirrors``,
  ``-M``, and ``--mirrors`` flags. The mirroring support has been removed. In
  order to use a mirror specify it as the primary index with ``-i`` or
  ``--index-url``, or as an additional index with ``--extra-index-url``. (:pull:`1098`, CVE-2013-5123)

* **BACKWARD INCOMPATIBLE** pip no longer will scrape insecure external urls by
  default nor will it install externally hosted files by default. Users may opt
  into installing externally hosted or insecure files or urls using
  ``--allow-external PROJECT`` and ``--allow-unverified PROJECT``. (:pull:`1055`)

* **BACKWARD INCOMPATIBLE** pip no longer respects dependency links by default.
  Users may opt into respecting them again using ``--process-dependency-links``.

* **DEPRECATION** ``pip install --no-install`` and ``pip install
  --no-download`` are now formally deprecated.  See :issue:`906` for discussion on
  possible alternatives, or lack thereof, in future releases.

* **DEPRECATION** ``pip zip`` and ``pip unzip`` are now formally deprecated.

* pip will now install Mac OSX platform wheels from PyPI. (:pull:`1278`)

* pip now generates the appropriate platform-specific console scripts when
  installing wheels. (:pull:`1251`)

* Pip now confirms a wheel is supported when installing directly from a path or
  url. (:pull:`1315`)

* Fixed :issue:`1097`, ``--ignore-installed`` now behaves again as designed, after it was
  unintentionally broke in v0.8.3 when fixing :issue:`14` (:pull:`1352`).

* Fixed a bug where global scripts were being removed when uninstalling --user
  installed packages (:pull:`1353`).

* Fixed :issue:`1163`, --user wasn't being respected when installing scripts from wheels (:pull:`1176`).

* Fixed :issue:`1150`, we now assume '_' means '-' in versions from wheel filenames (:pull:`1158`).

* Fixed :issue:`219`, error when using --log with a failed install (:pull:`1205`).

* Fixed :issue:`1131`, logging was buffered and choppy in Python 3.

* Fixed :issue:`70`,  --timeout was being ignored (:pull:`1202`).

* Fixed :issue:`772`, error when setting PIP_EXISTS_ACTION (:pull:`1201`).

* Added colors to the logging output in order to draw attention to important
  warnings and errors. (:pull:`1109`)

* Added warnings when using an insecure index, find-link, or dependency link. (:pull:`1121`)

* Added support for installing packages from a subdirectory using the ``subdirectory``
  editable option. ( :pull:`1082` )

* Fixed :issue:`1192`. "TypeError: bad operand type for unary" in some cases when
  installing wheels using --find-links (:pull:`1218`).

* Fixed :issue:`1133` and :issue:`317`. Archive contents are now written based on system
  defaults and umask (i.e. permissions are not preserved), except that regular
  files with any execute permissions have the equivalent of "chmod +x" applied
  after being written (:pull:`1146`).

* PreviousBuildDirError now returns a non-zero exit code and prevents the
  previous build dir from being cleaned in all cases (:pull:`1162`).

* Renamed --allow-insecure to --allow-unverified, however the old name will
  continue to work for a period of time (:pull:`1257`).

* Fixed :issue:`1006`, error when installing local projects with symlinks in
  Python 3. (:pull:`1311`)

* The previously hidden ``--log-file`` otion, is now shown as a general option.
  (:pull:`1316`)


**1.4.1 (2013-08-07)**


* **New Signing Key** Release 1.4.1 is using a different key than normal with
  fingerprint: 7C6B 7C5D 5E2B 6356 A926 F04F 6E3C BCE9 3372 DCFA
* Fixed issues with installing from pybundle files (:pull:`1116`).
* Fixed error when sysconfig module throws an exception (:pull:`1095`).
* Don't ignore already installed pre-releases (:pull:`1076`).
* Fixes related to upgrading setuptools (:pull:`1092`).
* Fixes so that --download works with wheel archives (:pull:`1113`).
* Fixes related to recognizing and cleaning global build dirs (:pull:`1080`).


**1.4 (2013-07-23)**


* **BACKWARD INCOMPATIBLE** pip now only installs stable versions by default,
  and offers a new ``--pre`` option to also find pre-release and development
  versions. (:pull:`834`)

* **BACKWARD INCOMPATIBLE** Dropped support for Python 2.5. The minimum
  supported Python version for pip 1.4 is Python 2.6.

* Added support for installing and building wheel archives.
  Thanks Daniel Holth, Marcus Smith, Paul Moore, and Michele Lacchia
  (:pull:`845`)

* Applied security patch to pip's ssl support related to certificate DNS
  wildcard matching (http://bugs.python.org/issue17980).

* To satisfy pip's setuptools requirement, pip now recommends setuptools>=0.8,
  not distribute. setuptools and distribute are now merged into one project
  called 'setuptools'. (:pull:`1003`)

* pip will now warn when installing a file that is either hosted externally to
  the index or cannot be verified with a hash. In the future pip will default
  to not installing them and will require the flags --allow-external NAME, and
  --allow-insecure NAME respectively. (:pull:`985`)

* If an already-downloaded or cached file has a bad hash, re-download it rather
  than erroring out. (:issue:`963`).

* ``pip bundle`` and support for installing from pybundle files is now
  considered deprecated and will be removed in pip v1.5.

* Fixed a number of issues (:issue:`413`, :issue:`709`, :issue:`634`, :issue:`602`, and :issue:`939`) related to
  cleaning up and not reusing build directories. (:pull:`865`, :issue:`948`)

* Added a User Agent so that pip is identifiable in logs. (:pull:`901`)

* Added ssl and --user support to get-pip.py. Thanks Gabriel de Perthuis.
  (:pull:`895`)

* Fixed the proxy support, which was broken in pip 1.3.x (:pull:`840`)

* Fixed :issue:`32` - pip fails when server does not send content-type header.
  Thanks Hugo Lopes Tavares and Kelsey Hightower (:pull:`872`).

* "Vendorized" distlib as pip.vendor.distlib (https://distlib.readthedocs.org/).

* Fixed git VCS backend with git 1.8.3. (:pull:`967`)


**1.3.1 (2013-03-08)**


* Fixed a major backward incompatible change of parsing URLs to externally
  hosted packages that got accidentily included in 1.3.


**1.3 (2013-03-07)**


* SSL Cert Verification; Make https the default for PyPI access.
  Thanks James Cleveland, Giovanni Bajo, Marcus Smith and many others (:pull:`791`, CVE-2013-1629).

* Added "pip list" for listing installed packages and the latest version
  available. Thanks Rafael Caricio, Miguel Araujo, Dmitry Gladkov (:pull:`752`)

* Fixed security issues with pip's use of temp build directories.
  Thanks David (d1b) and Thomas Guttler. (:pull:`780`, CVE-2013-1888)

* Improvements to sphinx docs and cli help. (:pull:`773`)

* Fixed :issue:`707`, dealing with OS X temp dir handling, which was causing
  global NumPy installs to fail. (:pull:`768`)

* Split help output into general vs command-specific option groups.
  Thanks Georgi Valkov. (:pull:`744`; :pull:`721` contains preceding refactor)

* Fixed dependency resolution when installing from archives with uppercase
  project names. (:pull:`724`)

* Fixed problem where re-installs always occurred when using file:// find-links.
  (Pulls :issue:`683`/:issue:`702`)

* "pip install -v" now shows the full download url, not just the archive name.
  Thanks Marc Abramowitz (:pull:`687`)

* Fix to prevent unnecessary PyPI redirects. Thanks Alex Gronholm (:pull:`695`)

* Fixed :issue:`670` - install failure under Python 3 when the same version
  of a package is found under 2 different URLs.  Thanks Paul Moore (:pull:`671`)

* Fix git submodule recursive updates.  Thanks Roey Berman. (Pulls :issue:`674`)

* Explicitly ignore rel='download' links while looking for html pages.
  Thanks Maxime R. (:pull:`677`)

* --user/--upgrade install options now work together. Thanks 'eevee' for
  discovering the problem. (:pull:`705`)

* Added check in ``install --download`` to prevent re-downloading if the target
  file already exists. Thanks Andrey Bulgakov. (:pull:`669`)

* Added support for bare paths (including relative paths) as argument to
  `--find-links`. Thanks Paul Moore for draft patch.

* Added support for --no-index in requirements files.

* Added "pip show" command to get information about an installed package.
  Fixes :issue:`131`. Thanks Kelsey Hightower and Rafael Caricio.

* Added `--root` option for "pip install" to specify root directory. Behaves
  like the same option in distutils but also plays nice with pip's egg-info.
  Thanks Przemek Wrzos.  (:issue:`253` / :pull:`693`)


**1.2.1 (2012-09-06)**


* Fixed a regression introduced in 1.2 about raising an exception when
  not finding any files to uninstall in the current environment. Thanks for
  the fix, Marcus Smith.


**1.2 (2012-09-01)**


* **Dropped support for Python 2.4** The minimum supported Python version is
  now Python 2.5.

* Fixed :issue:`605` - pypi mirror support broken on some DNS responses. Thanks
  philwhin.

* Fixed :issue:`355` - pip uninstall removes files it didn't install. Thanks
  pjdelport.

* Fixed issues :issue:`493`, :issue:`494`, :issue:`440`, and :issue:`573` related to improving support for the
  user installation scheme. Thanks Marcus Smith.

* Write failure log to temp file if default location is not writable. Thanks
  andreigc.

* Pull in submodules for git editable checkouts. Fixes :issue:`289` and :issue:`421`. Thanks
  Hsiaoming Yang and Markus Hametner.

* Use a temporary directory as the default build location outside of a
  virtualenv. Fixes issues :issue:`339` and :issue:`381`. Thanks Ben Rosser.

* Added support for specifying extras with local editables. Thanks Nick
  Stenning.

* Added ``--egg`` flag to request egg-style rather than flat installation. Refs
  :issue:`3`. Thanks Kamal Bin Mustafa.

* Fixed :issue:`510` - prevent e.g. ``gmpy2-2.0.tar.gz`` from matching a request
  to ``pip install gmpy``; sdist filename must begin with full project name
  followed by a dash. Thanks casevh for the report.

* Fixed :issue:`504` - allow package URLS to have querystrings. Thanks W.
  Trevor King.

* Fixed :issue:`58` - pip freeze now falls back to non-editable format rather
  than blowing up if it can't determine the origin repository of an editable.
  Thanks Rory McCann.

* Added a `__main__.py` file to enable `python -m pip` on Python versions
  that support it. Thanks Alexey Luchko.

* Fixed :issue:`487` - upgrade from VCS url of project that does exist on
  index. Thanks Andrew Knapp for the report.

* Fixed :issue:`486` - fix upgrade from VCS url of project with no distribution
  on index.  Thanks Andrew Knapp for the report.

* Fixed :issue:`427` - clearer error message on a malformed VCS url. Thanks
  Thomas Fenzl.

* Added support for using any of the built in guaranteed algorithms in
  ``hashlib`` as a checksum hash.

* Fixed :issue:`321` - Raise an exception if current working directory can't be
  found or accessed.

* Fixed :issue:`82` - Removed special casing of the user directory and use the
  Python default instead.

* Fixed :issue:`436` - Only warn about version conflicts if there is actually one.
  This re-enables using ``==dev`` in requirements files.

* Moved tests to be run on Travis CI: http://travis-ci.org/pypa/pip

* Added a better help formatter.


**1.1 (2012-02-16)**


* Fixed :issue:`326` - don't crash when a package's setup.py emits UTF-8 and
  then fails. Thanks Marc Abramowitz.

* Added ``--target`` option for installing directly to arbitrary directory.
  Thanks Stavros Korokithakis.

* Added support for authentication with Subversion repositories. Thanks
  Qiangning Hong.

* Fixed :issue:`315` - ``--download`` now downloads dependencies as well.
  Thanks Qiangning Hong.

* Errors from subprocesses will display the current working directory.
  Thanks Antti Kaihola.

* Fixed :issue:`369` - compatibility with Subversion 1.7. Thanks Qiangning
  Hong. Note that setuptools remains incompatible with Subversion 1.7; to
  get the benefits of pip's support you must use Distribute rather than
  setuptools.

* Fixed :issue:`57` - ignore py2app-generated OS X mpkg zip files in finder.
  Thanks Rene Dudfield.

* Fixed :issue:`182` - log to ~/Library/Logs/ by default on OS X framework
  installs. Thanks Dan Callahan for report and patch.

* Fixed :issue:`310` - understand version tags without minor version ("py3")
  in sdist filenames. Thanks Stuart Andrews for report and Olivier Girardot for
  patch.

* Fixed :issue:`7` - Pip now supports optionally installing setuptools
  "extras" dependencies; e.g. "pip install Paste[openid]". Thanks Matt Maker
  and Olivier Girardot.

* Fixed :issue:`391` - freeze no longer borks on requirements files with
  --index-url or --find-links. Thanks Herbert Pfennig.

* Fixed :issue:`288` - handle symlinks properly. Thanks lebedov for the patch.

* Fixed :issue:`49` - pip install -U no longer reinstalls the same versions of
  packages. Thanks iguananaut for the pull request.

* Removed ``-E``/``--environment`` option and ``PIP_RESPECT_VIRTUALENV``;
  both use a restart-in-venv mechanism that's broken, and neither one is
  useful since every virtualenv now has pip inside it.  Replace ``pip -E
  path/to/venv install Foo`` with ``virtualenv path/to/venv &&
  path/to/venv/pip install Foo``.

* Fixed :issue:`366` - pip throws IndexError when it calls `scraped_rel_links`

* Fixed :issue:`22` - pip search should set and return a userful shell status code

* Fixed :issue:`351` and :issue:`365` - added global ``--exists-action`` command line
  option to easier script file exists conflicts, e.g. from editable
  requirements from VCS that have a changed repo URL.


**1.0.2 (2011-07-16)**


* Fixed docs issues.
* Fixed :issue:`295` - Reinstall a package when using the ``install -I`` option
* Fixed :issue:`283` - Finds a Git tag pointing to same commit as origin/master
* Fixed :issue:`279` - Use absolute path for path to docs in setup.py
* Fixed :issue:`314` - Correctly handle exceptions on Python3.
* Fixed :issue:`320` - Correctly parse ``--editable`` lines in requirements files


**1.0.1 (2011-04-30)**


* Start to use git-flow.
* Fixed :issue:`274` - `find_command` should not raise AttributeError
* Fixed :issue:`273` - respect Content-Disposition header. Thanks Bradley Ayers.
* Fixed :issue:`233` - pathext handling on Windows.
* Fixed :issue:`252` - svn+svn protocol.
* Fixed :issue:`44` - multiple CLI searches.
* Fixed :issue:`266` - current working directory when running setup.py clean.


**1.0 (2011-04-04)**


* Added Python 3 support! Huge thanks to Vinay Sajip, Vitaly Babiy, Kelsey
  Hightower, and Alex Gronholm, among others.

* Download progress only shown on a real TTY. Thanks Alex Morega.

* Fixed finding of VCS binaries to not be fooled by same-named directories.
  Thanks Alex Morega.

* Fixed uninstall of packages from system Python for users of Debian/Ubuntu
  python-setuptools package (workaround until fixed in Debian and Ubuntu).

* Added `get-pip.py <https://raw.github.com/pypa/pip/master/contrib/get-pip.py>`_
  installer. Simply download and execute it, using the Python interpreter of
  your choice::

    $ curl -O https://raw.github.com/pypa/pip/master/contrib/get-pip.py
    $ python get-pip.py

  This may have to be run as root.

  .. note::

      Make sure you have `distribute <http://pypi.python.org/pypi/distribute>`_
      installed before using the installer!


**0.8.3**


* Moved main repository to Github: https://github.com/pypa/pip

* Transferred primary maintenance from Ian to Jannis Leidel, Carl Meyer, Brian Rosner

* Fixed :issue:`14` - No uninstall-on-upgrade with URL package. Thanks Oliver Tonnhofer

* Fixed :issue:`163` - Egg name not properly resolved. Thanks Igor Sobreira

* Fixed :issue:`178` - Non-alphabetical installation of requirements. Thanks Igor Sobreira

* Fixed :issue:`199` - Documentation mentions --index instead of --index-url. Thanks Kelsey Hightower

* Fixed :issue:`204` - rmtree undefined in mercurial.py. Thanks Kelsey Hightower

* Fixed bug in Git vcs backend that would break during reinstallation.

* Fixed bug in Mercurial vcs backend related to pip freeze and branch/tag resolution.

* Fixed bug in version string parsing related to the suffix "-dev".


**0.8.2**


* Avoid redundant unpacking of bundles (from pwaller)

* Fixed :issue:`32`, :issue:`150`, :issue:`161` - Fixed checking out the correct
  tag/branch/commit when updating an editable Git requirement.

* Fixed :issue:`49` - Added ability to install version control requirements
  without making them editable, e.g.::

    pip install git+https://github.com/pypa/pip/

* Fixed :issue:`175` - Correctly locate build and source directory on Mac OS X.

* Added ``git+https://`` scheme to Git VCS backend.


**0.8.1**


* Added global --user flag as shortcut for --install-option="--user". From
  Ronny Pfannschmidt.

* Added support for `PyPI mirrors <http://pypi.python.org/mirrors>`_ as
  defined in `PEP 381 <http://www.python.org/dev/peps/pep-0381/>`_, from
  Jannis Leidel.

* Fixed :issue:`138` - Git revisions ignored. Thanks John-Scott Atlakson.

* Fixed :issue:`95` - Initial editable install of github package from a tag fails. Thanks John-Scott Atlakson.

* Fixed :issue:`107` - Can't install if a directory in cwd has the same name as the package you're installing.

* Fixed :issue:`39` - --install-option="--prefix=~/.local" ignored with -e.
  Thanks Ronny Pfannschmidt and Wil Tan.


**0.8**


* Track which ``build/`` directories pip creates, never remove directories
  it doesn't create.  From Hugo Lopes Tavares.

* Pip now accepts file:// index URLs. Thanks Dave Abrahams.

* Various cleanup to make test-running more consistent and less fragile.
  Thanks Dave Abrahams.

* Real Windows support (with passing tests). Thanks Dave Abrahams.

* ``pip-2.7`` etc. scripts are created (Python-version specific scripts)

* ``contrib/build-standalone`` script creates a runnable ``.zip`` form of
  pip, from Jannis Leidel

* Editable git repos are updated when reinstalled

* Fix problem with ``--editable`` when multiple ``.egg-info/`` directories
  are found.

* A number of VCS-related fixes for ``pip freeze``, from Hugo Lopes Tavares.

* Significant test framework changes, from Hugo Lopes Tavares.


**0.7.2**


* Set zip_safe=False to avoid problems some people are encountering where
  pip is installed as a zip file.


**0.7.1**


* Fixed opening of logfile with no directory name. Thanks Alexandre Conrad.

* Temporary files are consistently cleaned up, especially after
  installing bundles, also from Alex Conrad.

* Tests now require at least ScriptTest 1.0.3.


**0.7**


* Fixed uninstallation on Windows
* Added ``pip search`` command.
* Tab-complete names of installed distributions for ``pip uninstall``.
* Support tab-completion when there is a global-option before the
  subcommand.
* Install header files in standard (scheme-default) location when installing
  outside a virtualenv. Install them to a slightly more consistent
  non-standard location inside a virtualenv (since the standard location is
  a non-writable symlink to the global location).
* pip now logs to a central location by default (instead of creating
  ``pip-log.txt`` all over the place) and constantly overwrites the
  file in question. On Unix and Mac OS X this is ``'$HOME/.pip/pip.log'``
  and on Windows it's ``'%HOME%\\pip\\pip.log'``. You are still able to
  override this location with the ``$PIP_LOG_FILE`` environment variable.
  For a complete (appended) logfile use the separate ``'--log'`` command line
  option.
* Fixed an issue with Git that left an editable packge as a checkout of a
  remote branch, even if the default behaviour would have been fine, too.
* Fixed installing from a Git tag with older versions of Git.
* Expand "~" in logfile and download cache paths.
* Speed up installing from Mercurial repositories by cloning without
  updating the working copy multiple times.
* Fixed installing directly from directories (e.g.
  ``pip install path/to/dir/``).
* Fixed installing editable packages with ``svn+ssh`` URLs.
* Don't print unwanted debug information when running the freeze command.
* Create log file directory automatically. Thanks Alexandre Conrad.
* Make test suite easier to run successfully. Thanks Dave Abrahams.
* Fixed "pip install ." and "pip install .."; better error for directory
  without setup.py. Thanks Alexandre Conrad.
* Support Debian/Ubuntu "dist-packages" in zip command. Thanks duckx.
* Fix relative --src folder. Thanks Simon Cross.
* Handle missing VCS with an error message. Thanks Alexandre Conrad.
* Added --no-download option to install; pairs with --no-install to separate
  download and installation into two steps. Thanks Simon Cross.
* Fix uninstalling from requirements file containing -f, -i, or
  --extra-index-url.
* Leftover build directories are now removed. Thanks Alexandre Conrad.


**0.6.3**


* Fixed import error on Windows with regard to the backwards compatibility
  package


**0.6.2**


* Fixed uninstall when /tmp is on a different filesystem.

* Fixed uninstallation of distributions with namespace packages.


**0.6.1**


* Added support for the ``https`` and ``http-static`` schemes to the
  Mercurial and ``ftp`` scheme to the Bazaar backend.

* Fixed uninstallation of scripts installed with easy_install.

* Fixed an issue in the package finder that could result in an
  infinite loop while looking for links.

* Fixed issue with ``pip bundle`` and local files (which weren't being
  copied into the bundle), from Whit Morriss.


**0.6**


* Add ``pip uninstall`` and uninstall-before upgrade (from Carl
  Meyer).

* Extended configurability with config files and environment variables.

* Allow packages to be upgraded, e.g., ``pip install Package==0.1``
  then ``pip install Package==0.2``.

* Allow installing/upgrading to Package==dev (fix "Source version does not
  match target version" errors).

* Added command and option completion for bash and zsh.

* Extended integration with virtualenv by providing an option to
  automatically use an active virtualenv and an option to warn if no active
  virtualenv is found.

* Fixed a bug with pip install --download and editable packages, where
  directories were being set with 0000 permissions, now defaults to 755.

* Fixed uninstallation of easy_installed console_scripts.

* Fixed uninstallation on Mac OS X Framework layout installs

* Fixed bug preventing uninstall of editables with source outside venv.

* Creates download cache directory if not existing.


**0.5.1**


* Fixed a couple little bugs, with git and with extensions.


**0.5**


* Added ability to override the default log file name (``pip-log.txt``)
  with the environmental variable ``$PIP_LOG_FILE``.

* Made the freeze command print installed packages to stdout instead of
  writing them to a file. Use simple redirection (e.g.
  ``pip freeze > stable-req.txt``) to get a file with requirements.

* Fixed problem with freezing editable packages from a Git repository.

* Added support for base URLs using ``<base href='...'>`` when parsing
  HTML pages.

* Fixed installing of non-editable packages from version control systems.

* Fixed issue with Bazaar's bzr+ssh scheme.

* Added --download-dir option to the install command to retrieve package
  archives. If given an editable package it will create an archive of it.

* Added ability to pass local file and directory paths to ``--find-links``,
  e.g. ``--find-links=file:///path/to/my/private/archive``

* Reduced the amount of console log messages when fetching a page to find a
  distribution was problematic. The full messages can be found in pip-log.txt.

* Added ``--no-deps`` option to install ignore package dependencies

* Added ``--no-index`` option to ignore the package index (PyPI) temporarily

* Fixed installing editable packages from Git branches.

* Fixes freezing of editable packages from Mercurial repositories.

* Fixed handling read-only attributes of build files, e.g. of Subversion and
  Bazaar on Windows.

* When downloading a file from a redirect, use the redirected
  location's extension to guess the compression (happens specifically
  when redirecting to a bitbucket.org tip.gz file).

* Editable freeze URLs now always use revision hash/id rather than tip or
  branch names which could move.

* Fixed comparison of repo URLs so incidental differences such as
  presence/absence of final slashes or quoted/unquoted special
  characters don't trigger "ignore/switch/wipe/backup" choice.

* Fixed handling of attempt to checkout editable install to a
  non-empty, non-repo directory.


**0.4**


* Make ``-e`` work better with local hg repositories

* Construct PyPI URLs the exact way easy_install constructs URLs (you
  might notice this if you use a custom index that is
  slash-sensitive).

* Improvements on Windows (from `Ionel Maries Cristian
  <http://ionelmc.wordpress.com/>`_).

* Fixed problem with not being able to install private git repositories.

* Make ``pip zip`` zip all its arguments, not just the first.

* Fix some filename issues on Windows.

* Allow the ``-i`` and ``--extra-index-url`` options in requirements
  files.

* Fix the way bundle components are unpacked and moved around, to make
  bundles work.

* Adds ``-s`` option to allow the access to the global site-packages if a
  virtualenv is to be created.

* Fixed support for Subversion 1.6.


**0.3.1**


* Improved virtualenv restart and various path/cleanup problems on win32.

* Fixed a regression with installing from svn repositories (when not
  using ``-e``).

* Fixes when installing editable packages that put their source in a
  subdirectory (like ``src/``).

* Improve ``pip -h``


**0.3**


* Added support for editable packages created from Git, Mercurial and Bazaar
  repositories and ability to freeze them. Refactored support for version
  control systems.

* Do not use ``sys.exit()`` from inside the code, instead use a
  return.  This will make it easier to invoke programmatically.

* Put the install record in ``Package.egg-info/installed-files.txt``
  (previously they went in
  ``site-packages/install-record-Package.txt``).

* Fix a problem with ``pip freeze`` not including ``-e svn+`` when an
  svn structure is peculiar.

* Allow ``pip -E`` to work with a virtualenv that uses a different
  version of Python than the parent environment.

* Fixed Win32 virtualenv (``-E``) option.

* Search the links passed in with ``-f`` for packages.

* Detect zip files, even when the file doesn't have a ``.zip``
  extension and it is served with the wrong Content-Type.

* Installing editable from existing source now works, like ``pip
  install -e some/path/`` will install the package in ``some/path/``.
  Most importantly, anything that package requires will also be
  installed by pip.

* Add a ``--path`` option to ``pip un/zip``, so you can avoid zipping
  files that are outside of where you expect.

* Add ``--simulate`` option to ``pip zip``.


**0.2.1**


* Fixed small problem that prevented using ``pip.py`` without actually
  installing pip.

* Fixed ``--upgrade``, which would download and appear to install
  upgraded packages, but actually just reinstall the existing package.

* Fixed Windows problem with putting the install record in the right
  place, and generating the ``pip`` script with Setuptools.

* Download links that include embedded spaces or other unsafe
  characters (those characters get %-encoded).

* Fixed use of URLs in requirement files, and problems with some blank
  lines.

* Turn some tar file errors into warnings.


**0.2**


* Renamed to ``pip``, and to install you now do ``pip install
  PACKAGE``

* Added command ``pip zip PACKAGE`` and ``pip unzip PACKAGE``.  This
  is particularly intended for Google App Engine to manage libraries
  to stay under the 1000-file limit.

* Some fixes to bundles, especially editable packages and when
  creating a bundle using unnamed packages (like just an svn
  repository without ``#egg=Package``).


**0.1.4**


* Added an option ``--install-option`` to pass options to pass
  arguments to ``setup.py install``

* ``.svn/`` directories are no longer included in bundles, as these
  directories are specific to a version of svn -- if you build a
  bundle on a system with svn 1.5, you can't use the checkout on a
  system with svn 1.4.  Instead a file ``svn-checkout.txt`` is
  included that notes the original location and revision, and the
  command you can use to turn it back into an svn checkout.  (Probably
  unpacking the bundle should, maybe optionally, recreate this
  information -- but that is not currently implemented, and it would
  require network access.)

* Avoid ambiguities over project name case, where for instance
  MyPackage and mypackage would be considered different packages.
  This in particular caused problems on Macs, where ``MyPackage/`` and
  ``mypackage/`` are the same directory.

* Added support for an environmental variable
  ``$PIP_DOWNLOAD_CACHE`` which will cache package downloads, so
  future installations won't require large downloads.  Network access
  is still required, but just some downloads will be avoided when
  using this.


**0.1.3**


* Always use ``svn checkout`` (not ``export``) so that
  ``tag_svn_revision`` settings give the revision of the package.

* Don't update checkouts that came from ``.pybundle`` files.


**0.1.2**


* Improve error text when there are errors fetching HTML pages when
  seeking packages.

* Improve bundles: include empty directories, make them work with
  editable packages.

* If you use ``-E env`` and the environment ``env/`` doesn't exist, a
  new virtual environment will be created.

* Fix ``dependency_links`` for finding packages.


**0.1.1**


* Fixed a NameError exception when running pip outside of a
  virtualenv environment.

* Added HTTP proxy support (from Prabhu Ramachandran)

* Fixed use of ``hashlib.md5`` on python2.5+ (also from Prabhu
  Ramachandran)


**0.1**


* Initial release<|MERGE_RESOLUTION|>--- conflicted
+++ resolved
@@ -1,6 +1,6 @@
-<<<<<<< HEAD
 **7.0.dev1 (unreleased)**
-=======
+
+
 **6.0.1 (unreleased)**
 
 * Fix executable file permissions for Wheel files when using the distutils
@@ -19,7 +19,6 @@
   directories which were being excluded, however some build systems rely on
   them.
 
->>>>>>> acf5e5eb
 
 **6.0 (2014-12-22)**
 
