#!/usr/bin/env python
import sys
import os
import errno
import stat
import optparse
import pkg_resources
import urllib2
import urllib
import mimetypes
import zipfile
import tarfile
import tempfile
import subprocess
import posixpath
import re
import shutil
import fnmatch
try:
    from hashlib import md5
except ImportError:
    import md5 as md5_module
    md5 = md5_module.new
import urlparse
from email.FeedParser import FeedParser
import traceback
from cStringIO import StringIO
import socket
from Queue import Queue
from Queue import Empty as QueueEmpty
import threading
import httplib
import time
import logging
import ConfigParser
from collections import defaultdict

class InstallationError(Exception):
    """General exception during installation"""

class DistributionNotFound(InstallationError):
    """Raised when a distribution cannot be found to satisfy a requirement"""

if getattr(sys, 'real_prefix', None):
    ## FIXME: is build/ a good name?
    base_prefix = os.path.join(sys.prefix, 'build')
    base_src_prefix = os.path.join(sys.prefix, 'src')
else:
    ## FIXME: this isn't a very good default
    base_prefix = os.path.join(os.getcwd(), 'build')
    base_src_prefix = os.path.join(os.getcwd(), 'src')

# FIXME doesn't account for venv linked to global site-packages
if sys.platform == 'win32':
    lib_py = os.path.join(sys.prefix, 'Lib')
else:
    lib_py = os.path.join(sys.prefix, 'lib', 'python%s' % sys.version[:3])
    
pypi_url = "http://pypi.python.org/simple"

default_timeout = 15

# Choose a Git command based on platform.
if sys.platform == 'win32':
    GIT_CMD = 'git.cmd'
    BZR_CMD = 'bzr.bat'
else:
    GIT_CMD = 'git'
    BZR_CMD = 'bzr'

## FIXME: this shouldn't be a module setting
default_vcs = None
if os.environ.get('PIP_DEFAULT_VCS'):
    default_vcs = os.environ['PIP_DEFAULT_VCS']

virtualenv_base = os.environ.get('PIP_VIRTUALENV_BASE')

try:
    pip_dist = pkg_resources.get_distribution('pip')
    version = '%s from %s (python %s)' % (
        pip_dist, pip_dist.location, sys.version[:3])
except pkg_resources.DistributionNotFound:
    # when running pip.py without installing
    version=None

def rmtree_errorhandler(func, path, exc_info):
    typ, val, tb = exc_info
    if issubclass(typ, OSError) and val.errno == errno.EACCES:
        os.chmod(path, stat.S_IWRITE)
        func(path)
    else:
        raise typ, val, tb

class VcsSupport(object):
    _registry = {}
    schemes = ['ssh', 'git', 'hg', 'bzr', 'sftp']

    def __init__(self):
        # Register more schemes with urlparse for various version control systems
        urlparse.uses_netloc.extend(self.schemes)
        urlparse.uses_fragment.extend(self.schemes)
        super(VcsSupport, self).__init__()

    def __iter__(self):
        return self._registry.__iter__()

    @property
    def backends(self):
        return self._registry.values()

    @property
    def dirnames(self):
        return [backend.dirname for backend in self.backends]

    @property
    def all_schemes(self):
        schemes = []
        for backend in self.backends:
            schemes.extend(backend.schemes)
        return schemes

    def register(self, cls):
        if not hasattr(cls, 'name'):
            logger.warn('Cannot register VCS %s' % cls.__name__)
            return
        if cls.name not in self._registry:
            self._registry[cls.name] = cls

    def unregister(self, cls=None, name=None):
        if name in self._registry:
            del self._registry[name]
        elif cls in self._registry.values():
            del self._registry[cls.name]
        else:
            logger.warn('Cannot unregister because no class or name given')

    def get_backend_name(self, location):
        """
        Return the name of the version control backend if found at given
        location, e.g. vcs.get_backend_name('/path/to/vcs/checkout')
        """
        for vc_type in self._registry.values():
            path = os.path.join(location, vc_type.dirname)
            if os.path.exists(path):
                return vc_type.name
        return None

    def get_backend(self, name):
        if name in self._registry:
            return self._registry[name]

    def get_backend_from_location(self, location):
        vc_type = self.get_backend_name(location)
        if vc_type:
            return self.get_backend(vc_type)
        return None


vcs = VcsSupport()

parser = optparse.OptionParser(
    usage='%prog COMMAND [OPTIONS]',
    version=version,
    add_help_option=False)

parser.add_option(
    '-h', '--help',
    dest='help',
    action='store_true',
    help='Show help')
parser.add_option(
    '-E', '--environment',
    dest='venv',
    metavar='DIR',
    help='virtualenv environment to run pip in (either give the '
    'interpreter or the environment base directory)')
parser.add_option(
    '-s', '--enable-site-packages',
    dest='site_packages',
    action='store_true',
    help='Include site-packages in virtualenv if one is to be '
    'created. Ignored if --environment is not used or '
    'the virtualenv already exists.')
parser.add_option(
    '-v', '--verbose',
    dest='verbose',
    action='count',
    default=0,
    help='Give more output')
parser.add_option(
    '-q', '--quiet',
    dest='quiet',
    action='count',
    default=0,
    help='Give less output')
parser.add_option(
    '--log',
    dest='log',
    metavar='FILENAME',
    help='Log file where a complete (maximum verbosity) record will be kept')
parser.add_option(
    '--proxy',
    dest='proxy',
    type='str',
    default='',
    help="Specify a proxy in the form user:passwd@proxy.server:port. "
    "Note that the user:password@ is optional and required only if you "
    "are behind an authenticated proxy.  If you provide "
    "user@proxy.server:port then you will be prompted for a password."
    )
parser.add_option(
    '--timeout',
    metavar='SECONDS',
    dest='timeout',
    type='float',
    default=default_timeout,
    help='Set the socket timeout (default %s seconds)' % default_timeout)

parser.disable_interspersed_args()


_commands = {}

class Command(object):
    name = None
    usage = None
    def __init__(self):
        assert self.name
        self.parser = optparse.OptionParser(
            usage=self.usage,
            prog='%s %s' % (sys.argv[0], self.name),
            version=parser.version)
        for option in parser.option_list:
            if not option.dest or option.dest == 'help':
                # -h, --version, etc
                continue
            self.parser.add_option(option)
        _commands[self.name] = self

    def merge_options(self, initial_options, options):
        for attr in ['log', 'venv', 'proxy']:
            setattr(options, attr, getattr(initial_options, attr) or getattr(options, attr))
        options.quiet += initial_options.quiet
        options.verbose += initial_options.verbose

    def main(self, complete_args, args, initial_options):
        global logger
        options, args = self.parser.parse_args(args)
        self.merge_options(initial_options, options)

        if args and args[-1] == '___VENV_RESTART___':
            ## FIXME: We don't do anything this this value yet:
            venv_location = args[-2]
            args = args[:-2]
            options.venv = None
        level = 1 # Notify
        level += options.verbose
        level -= options.quiet
        level = Logger.level_for_integer(4-level)
        complete_log = []
        logger = Logger([(level, sys.stdout),
                         (Logger.DEBUG, complete_log.append)])
        if os.environ.get('PIP_LOG_EXPLICIT_LEVELS'):
            logger.explicit_levels = True
        if options.venv:
            if options.verbose > 0:
                # The logger isn't setup yet
                print 'Running in environment %s' % options.venv
            site_packages=False
            if options.site_packages:
                site_packages=True
            restart_in_venv(options.venv, site_packages, complete_args)
            # restart_in_venv should actually never return, but for clarity...
            return
        ## FIXME: not sure if this sure come before or after venv restart
        if options.log:
            log_fp = open_logfile_append(options.log)
            logger.consumers.append((logger.DEBUG, log_fp))
        else:
            log_fp = None

        socket.setdefaulttimeout(options.timeout or None)

        setup_proxy_handler(options.proxy)

        exit = 0
        try:
            self.run(options, args)
        except InstallationError, e:
            logger.fatal(str(e))
            logger.info('Exception information:\n%s' % format_exc())
            exit = 1
        except:
            logger.fatal('Exception:\n%s' % format_exc())
            exit = 2

        if log_fp is not None:
            log_fp.close()
        if exit:
            log_fn = os.environ.get('PIP_LOG_FILE', './pip-log.txt')
            text = '\n'.join(complete_log)
            logger.fatal('Storing complete log in %s' % log_fn)
            log_fp = open_logfile_append(log_fn)
            log_fp.write(text)
            log_fp.close()
        return exit

class HelpCommand(Command):
    name = 'help'
    usage = '%prog'
    summary = 'Show available commands'

    def run(self, options, args):
        if args:
            ## FIXME: handle errors better here
            command = args[0]
            if command not in _commands:
                raise InstallationError('No command with the name: %s' % command)
            command = _commands[command]
            command.parser.print_help()
            return
        parser.print_help()
        print
        print 'Commands available:'
        commands = list(set(_commands.values()))
        commands.sort(key=lambda x: x.name)
        for command in commands:
            print '  %s: %s' % (command.name, command.summary)

HelpCommand()

class InstallCommand(Command):
    name = 'install'
    usage = '%prog [OPTIONS] PACKAGE_NAMES...'
    summary = 'Install packages'
    bundle = False
    download = False

    def __init__(self):
        super(InstallCommand, self).__init__()
        self.parser.add_option(
            '-e', '--editable',
            dest='editables',
            action='append',
            default=[],
            metavar='VCS+REPOS_URL[@REV]#egg=PACKAGE',
            help='Install a package directly from a checkout. Source will be checked '
            'out into src/PACKAGE (lower-case) and installed in-place (using '
            'setup.py develop). You can run this on an existing directory/checkout (like '
            'pip install -e src/mycheckout). This option may be provided multiple times. '
            'Possible values for VCS are: svn, git, hg and bzr.')
        self.parser.add_option(
            '-r', '--requirement',
            dest='requirements',
            action='append',
            default=[],
            metavar='FILENAME',
            help='Install all the packages listed in the given requirements file.  '
            'This option can be used multiple times.')
        self.parser.add_option(
            '-f', '--find-links',
            dest='find_links',
            action='append',
            default=[],
            metavar='URL',
            help='URL to look for packages at')
        self.parser.add_option(
            '-i', '--index-url',
            dest='index_url',
            metavar='URL',
            default=pypi_url,
            help='base URL of Python Package Index')
        self.parser.add_option(
            '--extra-index-url',
            dest='extra_index_urls',
            metavar='URL',
            action='append',
            default=[],
            help='extra URLs of package indexes to use in addition to --index-url')

        self.parser.add_option(
            '-b', '--build', '--build-dir', '--build-directory',
            dest='build_dir',
            metavar='DIR',
            default=None,
            help='Unpack packages into DIR (default %s) and build from there' % base_prefix)
        self.parser.add_option(
            '--src', '--source',
            dest='src_dir',
            metavar='DIR',
            default=None,
            help='Check out --editable packages into DIR (default %s)' % base_src_prefix)

        self.parser.add_option(
            '-U', '--upgrade',
            dest='upgrade',
            action='store_true',
            help='Upgrade all packages to the newest available version')
        self.parser.add_option(
            '-I', '--ignore-installed',
            dest='ignore_installed',
            action='store_true',
            help='Ignore the installed packages (reinstalling instead)')
        self.parser.add_option(
            '--no-install',
            dest='no_install',
            action='store_true',
            help="Download and unpack all packages, but don't actually install them")

        self.parser.add_option(
            '--install-option',
            dest='install_options',
            action='append',
            help="Extra arguments to be supplied to the setup.py install "
            "command (use like --install-option=\"--install-scripts=/usr/local/bin\").  "
            "Use multiple --install-option options to pass multiple options to setup.py install.  "
            "If you are using an option with a directory path, be sure to use absolute path."
            )

    def run(self, options, args):
        if not options.build_dir:
            options.build_dir = base_prefix
        if not options.src_dir:
            options.src_dir = base_src_prefix
        options.build_dir = os.path.abspath(options.build_dir)
        options.src_dir = os.path.abspath(options.src_dir)
        install_options = options.install_options or []
        index_urls = [options.index_url] + options.extra_index_urls
        finder = PackageFinder(
            find_links=options.find_links,
            index_urls=index_urls)
        requirement_set = RequirementSet(
            build_dir=options.build_dir,
            src_dir=options.src_dir,
            upgrade=options.upgrade,
            ignore_installed=options.ignore_installed)
        for name in args:
            requirement_set.add_requirement(
                InstallRequirement.from_line(name, None))
        for name in options.editables:
            requirement_set.add_requirement(
                InstallRequirement.from_editable(name))
        for filename in options.requirements:
            for req in parse_requirements(filename, finder=finder):
                requirement_set.add_requirement(req)
        requirement_set.install_files(finder,
            force_root_egg_info=self.bundle, only_download=self.download)
        if not options.no_install and not self.bundle:
            requirement_set.install(install_options)
            logger.notify('Successfully installed %s' % requirement_set)
        elif not self.bundle:
            logger.notify('Successfully downloaded %s' % requirement_set)
        return requirement_set

InstallCommand()

<<<<<<< HEAD
=======
class UninstallCommand(Command):
    name = 'uninstall'
    usage = '%prog [OPTIONS] PACKAGE_NAMES ...'
    summary = 'Uninstall packages'

    def __init__(self):
        super(UninstallCommand, self).__init__()
        self.parser.add_option(
            '-r', '--requirement',
            dest='requirements',
            action='append',
            default=[],
            metavar='FILENAME',
            help='Uninstall all the packages listed in the given requirements file.  '
            'This option can be used multiple times.')
        self.parser.add_option(
            '-y', '--yes',
            dest='yes',
            action='store_true',
            help="Don't ask for confirmation of uninstall deletions. "
            "If this breaks your system, you get to keep the pieces.")

    def run(self, options, args):
        requirement_set = RequirementSet(
            build_dir=None,
            src_dir=None)
        for name in args:
            requirement_set.add_requirement(
                InstallRequirement.from_line(name))
        for filename in options.requirements:
            for req in parse_requirements(filename):
                requirement_set.add_requirement(req)
        requirement_set.uninstall(auto_confirm=options.yes)

UninstallCommand()
>>>>>>> 2a3bfe7d

class BundleCommand(InstallCommand):
    name = 'bundle'
    usage = '%prog [OPTIONS] BUNDLE_NAME.pybundle PACKAGE_NAMES...'
    summary = 'Create pybundles (archives containing multiple packages)'
    bundle = True
    download = False

    def __init__(self):
        super(BundleCommand, self).__init__()

    def run(self, options, args):
        if not args:
            raise InstallationError('You must give a bundle filename')
        if not options.build_dir:
            options.build_dir = backup_dir(base_prefix, '-bundle')
        if not options.src_dir:
            options.src_dir = backup_dir(base_src_prefix, '-bundle')
        # We have to get everything when creating a bundle:
        options.ignore_installed = True
        logger.notify('Putting temporary build files in %s and source/develop files in %s'
                      % (display_path(options.build_dir), display_path(options.src_dir)))
        bundle_filename = args[0]
        args = args[1:]
        requirement_set = super(BundleCommand, self).run(options, args)
        # FIXME: here it has to do something
        requirement_set.create_bundle(bundle_filename)
        logger.notify('Created bundle in %s' % bundle_filename)
        return requirement_set

BundleCommand()

class DownloadCommand(InstallCommand):
    name = 'download'
    usage = '%prog [OPTIONS] PACKAGE_NAMES...'
    summary = 'Download packages'
    bundle = False
    download = True

    def __init__(self):
        super(DownloadCommand, self).__init__()

    def run(self, options, args):
        if not options.build_dir:
            options.build_dir = os.path.join(base_prefix, 'download')
        options.no_install = True
        options.ignore_installed = True
        return super(DownloadCommand, self).run(options, args)

DownloadCommand()


class FreezeCommand(Command):
    name = 'freeze'
    usage = '%prog [OPTIONS]'
    summary = 'Output all currently installed packages (exact versions) to stdout'

    def __init__(self):
        super(FreezeCommand, self).__init__()
        self.parser.add_option(
            '-r', '--requirement',
            dest='requirement',
            action='store',
            default=None,
            metavar='FILENAME',
            help='Use the given requirements file as a hint about how to generate the new frozen requirements')
        self.parser.add_option(
            '-f', '--find-links',
            dest='find_links',
            action='append',
            default=[],
            metavar='URL',
            help='URL for finding packages, which will be added to the frozen requirements file')

    def run(self, options, args):
        requirement = options.requirement
        find_links = options.find_links or []
        ## FIXME: Obviously this should be settable:
        find_tags = False
        skip_match = None
        if os.environ.get('PIP_SKIP_REQUIREMENTS_REGEX'):
            skip_match = re.compile(os.environ['PIP_SKIP_REQUIREMENTS_REGEX'])

        logger.move_stdout_to_stderr()
        dependency_links = []

        f = sys.stdout

        for dist in pkg_resources.working_set:
            if dist.has_metadata('dependency_links.txt'):
                dependency_links.extend(dist.get_metadata_lines('dependency_links.txt'))
        for link in find_links:
            if '#egg=' in link:
                dependency_links.append(link)
        for link in find_links:
            f.write('-f %s\n' % link)
        installations = {}
        for dist in pkg_resources.working_set:
            if dist.key in ('setuptools', 'pip', 'python'):
                ## FIXME: also skip virtualenv?
                continue
            req = FrozenRequirement.from_dist(dist, dependency_links, find_tags=find_tags)
            installations[req.name] = req
        if requirement:
            req_f = open(requirement)
            for line in req_f:
                if not line.strip() or line.strip().startswith('#'):
                    f.write(line)
                    continue
                if skip_match and skip_match.search(line):
                    f.write(line)
                    continue
                elif line.startswith('-e') or line.startswith('--editable'):
                    if line.startswith('-e'):
                        line = line[2:].strip()
                    else:
                        line = line[len('--editable'):].strip().lstrip('=')
                    line_req = InstallRequirement.from_editable(line)
                elif (line.startswith('-r') or line.startswith('--requirement')
                      or line.startswith('-Z') or line.startswith('--always-unzip')):
                    logger.debug('Skipping line %r' % line.strip())
                    continue
                else:
                    line_req = InstallRequirement.from_line(line)
                if not line_req.name:
                    logger.notify("Skipping line because it's not clear what it would install: %s"
                                  % line.strip())
                    logger.notify("  (add #egg=PackageName to the URL to avoid this warning)")
                    continue
                if line_req.name not in installations:
                    logger.warn("Requirement file contains %s, but that package is not installed"
                                % line.strip())
                    continue
                f.write(str(installations[line_req.name]))
                del installations[line_req.name]
            f.write('## The following requirements were added by pip --freeze:\n')
        for installation in sorted(installations.values(), key=lambda x: x.name):
            f.write(str(installation))

FreezeCommand()

class ZipCommand(Command):
    name = 'zip'
    usage = '%prog [OPTIONS] PACKAGE_NAMES...'
    summary = 'Zip individual packages'

    def __init__(self):
        super(ZipCommand, self).__init__()
        if self.name == 'zip':
            self.parser.add_option(
                '--unzip',
                action='store_true',
                dest='unzip',
                help='Unzip (rather than zip) a package')
        else:
            self.parser.add_option(
                '--zip',
                action='store_false',
                dest='unzip',
                default=True,
                help='Zip (rather than unzip) a package')
        self.parser.add_option(
            '--no-pyc',
            action='store_true',
            dest='no_pyc',
            help='Do not include .pyc files in zip files (useful on Google App Engine)')
        self.parser.add_option(
            '-l', '--list',
            action='store_true',
            dest='list',
            help='List the packages available, and their zip status')
        self.parser.add_option(
            '--sort-files',
            action='store_true',
            dest='sort_files',
            help='With --list, sort packages according to how many files they contain')
        self.parser.add_option(
            '--path',
            action='append',
            dest='paths',
            help='Restrict operations to the given paths (may include wildcards)')
        self.parser.add_option(
            '-n', '--simulate',
            action='store_true',
            help='Do not actually perform the zip/unzip operation')

    def paths(self):
        """All the entries of sys.path, possibly restricted by --path"""
        if not self.select_paths:
            return sys.path
        result = []
        match_any = set()
        for path in sys.path:
            path = os.path.normcase(os.path.abspath(path))
            for match in self.select_paths:
                match = os.path.normcase(os.path.abspath(match))
                if '*' in match:
                    if re.search(fnmatch.translate(match+'*'), path):
                        result.append(path)
                        match_any.add(match)
                        break
                else:
                    if path.startswith(match):
                        result.append(path)
                        match_any.add(match)
                        break
            else:
                logger.debug("Skipping path %s because it doesn't match %s"
                             % (path, ', '.join(self.select_paths)))
        for match in self.select_paths:
            if match not in match_any and '*' not in match:
                result.append(match)
                logger.debug("Adding path %s because it doesn't match anything already on sys.path"
                             % match)
        return result

    def run(self, options, args):
        self.select_paths = options.paths
        self.simulate = options.simulate
        if options.list:
            return self.list(options, args)
        if not args:
            raise InstallationError(
                'You must give at least one package to zip or unzip')
        packages = []
        for arg in args:
            module_name, filename = self.find_package(arg)
            if options.unzip and os.path.isdir(filename):
                raise InstallationError(
                    'The module %s (in %s) is not a zip file; cannot be unzipped'
                    % (module_name, filename))
            elif not options.unzip and not os.path.isdir(filename):
                raise InstallationError(
                    'The module %s (in %s) is not a directory; cannot be zipped'
                    % (module_name, filename))
            packages.append((module_name, filename))
        last_status = None
        for module_name, filename in packages:
            if options.unzip:
                last_status = self.unzip_package(module_name, filename)
            else:
                last_status = self.zip_package(module_name, filename, options.no_pyc)
        return last_status

    def unzip_package(self, module_name, filename):
        zip_filename = os.path.dirname(filename)
        if not os.path.isfile(zip_filename) and zipfile.is_zipfile(zip_filename):
            raise InstallationError(
                'Module %s (in %s) isn\'t located in a zip file in %s'
                % (module_name, filename, zip_filename))
        package_path = os.path.dirname(zip_filename)
        if not package_path in self.paths():
            logger.warn(
                'Unpacking %s into %s, but %s is not on sys.path'
                % (display_path(zip_filename), display_path(package_path),
                   display_path(package_path)))
        logger.notify('Unzipping %s (in %s)' % (module_name, display_path(zip_filename)))
        if self.simulate:
            logger.notify('Skipping remaining operations because of --simulate')
            return
        logger.indent += 2
        try:
            ## FIXME: this should be undoable:
            zip = zipfile.ZipFile(zip_filename)
            to_save = []
            for name in zip.namelist():
                if name.startswith('%s/' % module_name):
                    content = zip.read(name)
                    dest = os.path.join(package_path, name)
                    if not os.path.exists(os.path.dirname(dest)):
                        os.makedirs(os.path.dirname(dest))
                    if not content and dest.endswith('/'):
                        if not os.path.exists(dest):
                            os.makedirs(dest)
                    else:
                        f = open(dest, 'wb')
                        f.write(content)
                        f.close()
                else:
                    to_save.append((name, zip.read(name)))
            zip.close()
            if not to_save:
                logger.info('Removing now-empty zip file %s' % display_path(zip_filename))
                os.unlink(zip_filename)
                self.remove_filename_from_pth(zip_filename)
            else:
                logger.info('Removing entries in %s/ from zip file %s' % (module_name, display_path(zip_filename)))
                zip = zipfile.ZipFile(zip_filename, 'w')
                for name, content in to_save:
                    zip.writestr(name, content)
                zip.close()
        finally:
            logger.indent -= 2

    def zip_package(self, module_name, filename, no_pyc):
        orig_filename = filename
        logger.notify('Zip %s (in %s)' % (module_name, display_path(filename)))
        logger.indent += 2
        if filename.endswith('.egg'):
            dest_filename = filename
        else:
            dest_filename = filename + '.zip'
        try:
            ## FIXME: I think this needs to be undoable:
            if filename == dest_filename:
                filename = backup_dir(orig_filename)
                logger.notify('Moving %s aside to %s' % (orig_filename, filename))
                if not self.simulate:
                    shutil.move(orig_filename, filename)
            try:
                logger.info('Creating zip file in %s' % display_path(dest_filename))
                if not self.simulate:
                    zip = zipfile.ZipFile(dest_filename, 'w')
                    zip.writestr(module_name + '/', '')
                    for dirpath, dirnames, filenames in os.walk(filename):
                        if no_pyc:
                            filenames = [f for f in filenames
                                         if not f.lower().endswith('.pyc')]
                        for fns, is_dir in [(dirnames, True), (filenames, False)]:
                            for fn in fns:
                                full = os.path.join(dirpath, fn)
                                dest = os.path.join(module_name, dirpath[len(filename):].lstrip(os.path.sep), fn)
                                if is_dir:
                                    zip.writestr(dest+'/', '')
                                else:
                                    zip.write(full, dest)
                    zip.close()
                logger.info('Removing old directory %s' % display_path(filename))
                if not self.simulate:
                    shutil.rmtree(filename)
            except:
                ## FIXME: need to do an undo here
                raise
            ## FIXME: should also be undone:
            self.add_filename_to_pth(dest_filename)
        finally:
            logger.indent -= 2

    def remove_filename_from_pth(self, filename):
        for pth in self.pth_files():
            f = open(pth, 'r')
            lines = f.readlines()
            f.close()
            new_lines = [
                l for l in lines if l.strip() != filename]
            if lines != new_lines:
                logger.info('Removing reference to %s from .pth file %s'
                            % (display_path(filename), display_path(pth)))
                if not filter(None, new_lines):
                    logger.info('%s file would be empty: deleting' % display_path(pth))
                    if not self.simulate:
                        os.unlink(pth)
                else:
                    if not self.simulate:
                        f = open(pth, 'w')
                        f.writelines(new_lines)
                        f.close()
                return
        logger.warn('Cannot find a reference to %s in any .pth file' % display_path(filename))

    def add_filename_to_pth(self, filename):
        path = os.path.dirname(filename)
        dest = os.path.join(path, filename + '.pth')
        if path not in self.paths():
            logger.warn('Adding .pth file %s, but it is not on sys.path' % display_path(dest))
        if not self.simulate:
            if os.path.exists(dest):
                f = open(dest)
                lines = f.readlines()
                f.close()
                if lines and not lines[-1].endswith('\n'):
                    lines[-1] += '\n'
                lines.append(filename+'\n')
            else:
                lines = [filename + '\n']
            f = open(dest, 'w')
            f.writelines(lines)
            f.close()

    def pth_files(self):
        for path in self.paths():
            if not os.path.exists(path) or not os.path.isdir(path):
                continue
            for filename in os.listdir(path):
                if filename.endswith('.pth'):
                    yield os.path.join(path, filename)

    def find_package(self, package):
        for path in self.paths():
            full = os.path.join(path, package)
            if os.path.exists(full):
                return package, full
            if not os.path.isdir(path) and zipfile.is_zipfile(path):
                zip = zipfile.ZipFile(path, 'r')
                try:
                    zip.read('%s/__init__.py' % package)
                except KeyError:
                    pass
                else:
                    zip.close()
                    return package, full
                zip.close()
        ## FIXME: need special error for package.py case:
        raise InstallationError(
            'No package with the name %s found' % package)

    def list(self, options, args):
        if args:
            raise InstallationError(
                'You cannot give an argument with --list')
        for path in sorted(self.paths()):
            if not os.path.exists(path):
                continue
            basename = os.path.basename(path.rstrip(os.path.sep))
            if os.path.isfile(path) and zipfile.is_zipfile(path):
                if os.path.dirname(path) not in self.paths():
                    logger.notify('Zipped egg: %s' % display_path(path))
                continue
            if (basename != 'site-packages'
                and not path.replace('\\', '/').endswith('lib/python')):
                continue
            logger.notify('In %s:' % display_path(path))
            logger.indent += 2
            zipped = []
            unzipped = []
            try:
                for filename in sorted(os.listdir(path)):
                    ext = os.path.splitext(filename)[1].lower()
                    if ext in ('.pth', '.egg-info', '.egg-link'):
                        continue
                    if ext == '.py':
                        logger.info('Not displaying %s: not a package' % display_path(filename))
                        continue
                    full = os.path.join(path, filename)
                    if os.path.isdir(full):
                        unzipped.append((filename, self.count_package(full)))
                    elif zipfile.is_zipfile(full):
                        zipped.append(filename)
                    else:
                        logger.info('Unknown file: %s' % display_path(filename))
                if zipped:
                    logger.notify('Zipped packages:')
                    logger.indent += 2
                    try:
                        for filename in zipped:
                            logger.notify(filename)
                    finally:
                        logger.indent -= 2
                else:
                    logger.notify('No zipped packages.')
                if unzipped:
                    if options.sort_files:
                        unzipped.sort(key=lambda x: -x[1])
                    logger.notify('Unzipped packages:')
                    logger.indent += 2
                    try:
                        for filename, count in unzipped:
                            logger.notify('%s  (%i files)' % (filename, count))
                    finally:
                        logger.indent -= 2
                else:
                    logger.notify('No unzipped packages.')
            finally:
                logger.indent -= 2

    def count_package(self, path):
        total = 0
        for dirpath, dirnames, filenames in os.walk(path):
            filenames = [f for f in filenames
                         if not f.lower().endswith('.pyc')]
            total += len(filenames)
        return total

ZipCommand()

class UnzipCommand(ZipCommand):
    name = 'unzip'
    summary = 'Unzip individual packages'

UnzipCommand()


def main(initial_args=None):
    if initial_args is None:
        initial_args = sys.argv[1:]
    options, args = parser.parse_args(initial_args)
    if options.help and not args:
        args = ['help']
    if not args:
        parser.error('You must give a command (use "pip help" see a list of commands)')
    command = args[0].lower()
    ## FIXME: search for a command match?
    if command not in _commands:
        parser.error('No command by the name %s %s' % (os.path.basename(sys.argv[0]), command))
    command = _commands[command]
    return command.main(initial_args, args[1:], options)

def get_proxy(proxystr=''):
    """Get the proxy given the option passed on the command line.  If an
    empty string is passed it looks at the HTTP_PROXY environment
    variable."""
    if not proxystr:
        proxystr = os.environ.get('HTTP_PROXY', '')
    if proxystr:
        if '@' in proxystr:
            user_password, server_port = proxystr.split('@', 1)
            if ':' in user_password:
                user, password = user_password.split(':', 1)
            else:
                user = user_password
                import getpass
                prompt = 'Password for %s@%s: ' % (user, server_port)
                password = urllib.quote(getpass.getpass(prompt))
            return '%s:%s@%s' % (user, password, server_port)
        else:
            return proxystr
    else:
        return None

def setup_proxy_handler(proxystr=''):
    """Set the proxy handler given the option passed on the command
    line.  If an empty string is passed it looks at the HTTP_PROXY
    environment variable.  """
    proxy = get_proxy(proxystr)
    if proxy:
        proxy_support = urllib2.ProxyHandler({"http": proxy, "ftp": proxy})
        opener = urllib2.build_opener(proxy_support, urllib2.CacheFTPHandler)
        urllib2.install_opener(opener)

def format_exc(exc_info=None):
    if exc_info is None:
        exc_info = sys.exc_info()
    out = StringIO()
    traceback.print_exception(*exc_info, **dict(file=out))
    return out.getvalue()

def restart_in_venv(venv, site_packages, args):
    """
    Restart this script using the interpreter in the given virtual environment
    """
    if virtualenv_base\
            and not os.path.isabs(venv)\
            and not venv.startswith('~'):
        base = os.path.expanduser(virtualenv_base)
        # ensure we have an abs basepath at this point:
        #    a relative one makes no sense (or does it?)
        if os.path.isabs(base):
            venv = os.path.join(base, venv)

    if venv.startswith('~'):
        venv = os.path.expanduser(venv)

    if not os.path.exists(venv):
        try:
            import virtualenv
        except ImportError:
            print 'The virtual environment does not exist: %s' % venv
            print 'and virtualenv is not installed, so a new environment cannot be created'
            sys.exit(3)
        print 'Creating new virtualenv environment in %s' % venv
        virtualenv.logger = logger
        logger.indent += 2
        virtualenv.create_environment(venv, site_packages=site_packages)
    if sys.platform == 'win32':
        python = os.path.join(venv, 'Scripts', 'python.exe')
        # check for bin directory which is used in buildouts
        if not os.path.exists(python):
            python = os.path.join(venv, 'bin', 'python.exe')
    else:
        python = os.path.join(venv, 'bin', 'python')
    if not os.path.exists(python):
        python = venv
    if not os.path.exists(python):
        raise BadCommand('Cannot find virtual environment interpreter at %s' % python)
    base = os.path.dirname(os.path.dirname(python))
    file = __file__
    if file.endswith('.pyc'):
        file = file[:-1]
    call_subprocess([python, file] + args + [base, '___VENV_RESTART___'])
    sys.exit(0)
    #~ os.execv(python, )

class PackageFinder(object):
    """This finds packages.

    This is meant to match easy_install's technique for looking for
    packages, by reading pages and looking for appropriate links
    """

    failure_limit = 3

    def __init__(self, find_links, index_urls):
        self.find_links = find_links
        self.index_urls = index_urls
        self.dependency_links = []
        self.cache = PageCache()
        # These are boring links that have already been logged somehow:
        self.logged_links = set()

    def add_dependency_links(self, links):
        ## FIXME: this shouldn't be global list this, it should only
        ## apply to requirements of the package that specifies the
        ## dependency_links value
        ## FIXME: also, we should track comes_from (i.e., use Link)
        self.dependency_links.extend(links)

    def find_requirement(self, req, upgrade):
        url_name = req.url_name
        # Check that we have the url_name correctly spelled:
        main_index_url = Link(posixpath.join(self.index_urls[0], url_name))
        # This will also cache the page, so it's okay that we get it again later:
        page = self._get_page(main_index_url, req)
        if page is None:
            url_name = self._find_url_name(Link(self.index_urls[0]), url_name, req) or req.url_name
        def mkurl_pypi_url(url):
            loc =  posixpath.join(url, url_name)
            # For maximum compatibility with easy_install, ensure the path
            # ends in a trailing slash.  Although this isn't in the spec
            # (and PyPI can handle it without the slash) some other index
            # implementations might break if they relied on easy_install's behavior.
            if not loc.endswith('/'):
                loc = loc + '/'
            return loc
        if url_name is not None:
            locations = [
                mkurl_pypi_url(url)
                for url in self.index_urls] + self.find_links
        else:
            locations = list(self.find_links)
        locations.extend(self.dependency_links)
        for version in req.absolute_versions:
            if url_name is not None:
                locations = [
                    posixpath.join(url, url_name, version)] + locations
        locations = [Link(url) for url in locations]
        logger.debug('URLs to search for versions for %s:' % req)
        for location in locations:
            logger.debug('* %s' % location)
        found_versions = []
        found_versions.extend(
            self._package_versions(
                [Link(url, '-f') for url in self.find_links], req.name.lower()))
        for page in self._get_pages(locations, req):
            logger.debug('Analyzing links from page %s' % page.url)
            logger.indent += 2
            try:
                found_versions.extend(self._package_versions(page.links, req.name.lower()))
            finally:
                logger.indent -= 2
        dependency_versions = list(self._package_versions([Link(url) for url in self.dependency_links], req.name.lower()))
        if dependency_versions:
            logger.info('dependency_links found: %s' % ', '.join([link.url for parsed, link, version in dependency_versions]))
            found_versions.extend(dependency_versions)
        if not found_versions:
            logger.fatal('Could not find any downloads that satisfy the requirement %s' % req)
            raise DistributionNotFound('No distributions at all found for %s' % req)
        if req.satisfied_by is not None:
            found_versions.append((req.satisfied_by.parsed_version, Inf, req.satisfied_by.version))
        found_versions.sort(reverse=True)
        applicable_versions = []
        for (parsed_version, link, version) in found_versions:
            if version not in req.req:
                logger.info("Ignoring link %s, version %s doesn't match %s"
                            % (link, version, ','.join([''.join(s) for s in req.req.specs])))
                continue
            applicable_versions.append((link, version))
        existing_applicable = bool([link for link, version in applicable_versions if link is Inf])
        if not upgrade and existing_applicable:
            if applicable_versions[0][1] is Inf:
                logger.info('Existing installed version (%s) is most up-to-date and satisfies requirement'
                            % req.satisfied_by.version)
            else:
                logger.info('Existing installed version (%s) satisfies requirement (most up-to-date version is %s)'
                            % (req.satisfied_by.version, applicable_versions[0][1]))
            return None
        if not applicable_versions:
            logger.fatal('Could not find a version that satisfies the requirement %s (from versions: %s)'
                         % (req, ', '.join([version for parsed_version, link, version in found_versions])))
            raise DistributionNotFound('No distributions matching the version for %s' % req)
        if applicable_versions[0][0] is Inf:
            # We have an existing version, and its the best version
            logger.info('Installed version (%s) is most up-to-date (past versions: %s)'
                        % (req.satisfied_by.version, ', '.join([version for link, version in applicable_versions[1:]]) or 'none'))
            return None
        if len(applicable_versions) > 1:
            logger.info('Using version %s (newest of versions: %s)' %
                        (applicable_versions[0][1], ', '.join([version for link, version in applicable_versions])))
        return applicable_versions[0][0]

    def _find_url_name(self, index_url, url_name, req):
        """Finds the true URL name of a package, when the given name isn't quite correct.
        This is usually used to implement case-insensitivity."""
        if not index_url.url.endswith('/'):
            # Vaguely part of the PyPI API... weird but true.
            ## FIXME: bad to modify this?
            index_url.url += '/'
        page = self._get_page(index_url, req)
        if page is None:
            logger.fatal('Cannot fetch index base URL %s' % index_url)
            raise DistributionNotFound('Cannot find requirement %s, nor fetch index URL %s' % (req, index_url))
        norm_name = normalize_name(req.url_name)
        for link in page.links:
            base = posixpath.basename(link.path.rstrip('/'))
            if norm_name == normalize_name(base):
                logger.notify('Real name of requirement %s is %s' % (url_name, base))
                return base
        return None

    def _get_pages(self, locations, req):
        """Yields (page, page_url) from the given locations, skipping
        locations that have errors, and adding download/homepage links"""
        pending_queue = Queue()
        for location in locations:
            pending_queue.put(location)
        done = []
        seen = set()
        threads = []
        for i in range(min(10, len(locations))):
            t = threading.Thread(target=self._get_queued_page, args=(req, pending_queue, done, seen))
            t.setDaemon(True)
            threads.append(t)
            t.start()
        for t in threads:
            t.join()
        return done

    _log_lock = threading.Lock()

    def _get_queued_page(self, req, pending_queue, done, seen):
        while 1:
            try:
                location = pending_queue.get(False)
            except QueueEmpty:
                return
            if location in seen:
                continue
            seen.add(location)
            page = self._get_page(location, req)
            if page is None:
                continue
            done.append(page)
            for link in page.rel_links():
                pending_queue.put(link)

    _egg_fragment_re = re.compile(r'#egg=([^&]*)')
    _egg_info_re = re.compile(r'([a-z0-9_.]+)-([a-z0-9_.-]+)', re.I)
    _py_version_re = re.compile(r'-py([123]\.[0-9])$')

    def _package_versions(self, links, search_name):
        seen_links = {}
        for link in links:
            if link.url in seen_links:
                continue
            seen_links[link.url] = None
            if link.egg_fragment:
                egg_info = link.egg_fragment
            else:
                path = link.path
                egg_info, ext = link.splitext()
                if not ext:
                    if link not in self.logged_links:
                        logger.debug('Skipping link %s; not a file' % link)
                        self.logged_links.add(link)
                    continue
                if egg_info.endswith('.tar'):
                    # Special double-extension case:
                    egg_info = egg_info[:-4]
                    ext = '.tar' + ext
                if ext not in ('.tar.gz', '.tar.bz2', '.tar', '.tgz', '.zip'):
                    if link not in self.logged_links:
                        logger.debug('Skipping link %s; unknown archive format: %s' % (link, ext))
                        self.logged_links.add(link)
                    continue
            version = self._egg_info_matches(egg_info, search_name, link)
            if version is None:
                logger.debug('Skipping link %s; wrong project name (not %s)' % (link, search_name))
                continue
            match = self._py_version_re.search(version)
            if match:
                version = version[:match.start()]
                py_version = match.group(1)
                if py_version != sys.version[:3]:
                    logger.debug('Skipping %s because Python version is incorrect' % link)
                    continue
            logger.debug('Found link %s, version: %s' % (link, version))
            yield (pkg_resources.parse_version(version),
                   link,
                   version)

    def _egg_info_matches(self, egg_info, search_name, link):
        match = self._egg_info_re.search(egg_info)
        if not match:
            logger.debug('Could not parse version from link: %s' % link)
            return None
        name = match.group(0).lower()
        # To match the "safe" name that pkg_resources creates:
        name = name.replace('_', '-')
        if name.startswith(search_name.lower()):
            return match.group(0)[len(search_name):].lstrip('-')
        else:
            return None

    def _get_page(self, link, req):
        return HTMLPage.get_page(link, req, cache=self.cache)


class InstallRequirement(object):

    def __init__(self, req, comes_from, source_dir=None, editable=False,
                 url=None, update=True):
        if isinstance(req, basestring):
            req = pkg_resources.Requirement.parse(req)
        self.req = req
        self.comes_from = comes_from
        self.source_dir = source_dir
        self.editable = editable
        self.url = url
        self._egg_info_path = None
        # This holds the pkg_resources.Distribution object if this requirement
        # is already available:
        self.satisfied_by = None
        self._temp_build_dir = None
        self._is_bundle = None
        # True if the editable should be updated:
        self.update = update

    @classmethod
    def from_editable(cls, editable_req, comes_from=None):
        name, url = parse_editable(editable_req)
        if url.startswith('file:'):
            source_dir = url_to_filename(url)
        else:
            source_dir = None
        return cls(name, comes_from, source_dir=source_dir, editable=True, url=url)

    @classmethod
    def from_line(cls, name, comes_from=None):
        """Creates an InstallRequirement from a name, which might be a
        requirement, filename, or URL.
        """
        url = None
        name = name.strip()
        req = name
        if is_url(name):
            url = name
            ## FIXME: I think getting the requirement here is a bad idea:
            #req = get_requirement_from_url(url)
            req = None
        elif is_filename(name):
            if not os.path.exists(name):
                logger.warn('Requirement %r looks like a filename, but the file does not exist'
                            % name)
            url = filename_to_url(name)
            #req = get_requirement_from_url(url)
            req = None
        return cls(req, comes_from, url=url)

    def __str__(self):
        if self.req:
            s = str(self.req)
            if self.url:
                s += ' from %s' % self.url
        else:
            s = self.url
        if self.satisfied_by is not None:
            s += ' in %s' % display_path(self.satisfied_by.location)
        if self.comes_from:
            if isinstance(self.comes_from, basestring):
                comes_from = self.comes_from
            else:
                comes_from = self.comes_from.from_path()
            if comes_from:
                s += ' (from %s)' % comes_from
        return s

    def from_path(self):
        if self.req is None:
            return None
        s = str(self.req)
        if self.comes_from:
            if isinstance(self.comes_from, basestring):
                comes_from = self.comes_from
            else:
                comes_from = self.comes_from.from_path()
            if comes_from:
                s += '->' + comes_from
        return s

    def build_location(self, build_dir):
        if self._temp_build_dir is not None:
            return self._temp_build_dir
        if self.req is None:
            self._temp_build_dir = tempfile.mkdtemp('-build', 'pip-')
            self._ideal_build_dir = build_dir
            return self._temp_build_dir
        if self.editable:
            name = self.name.lower()
        else:
            name = self.name
        # FIXME: Is there a better place to create the build_dir? (hg and bzr need this)
        if not os.path.exists(build_dir):
            os.makedirs(build_dir)
        return os.path.join(build_dir, name)

    def correct_build_location(self):
        """If the build location was a temporary directory, this will move it
        to a new more permanent location"""
        if self.source_dir is not None:
            return
        assert self.req is not None
        assert self._temp_build_dir
        old_location = self._temp_build_dir
        new_build_dir = self._ideal_build_dir
        del self._ideal_build_dir
        if self.editable:
            name = self.name.lower()
        else:
            name = self.name
        new_location = os.path.join(new_build_dir, name)
        if not os.path.exists(new_build_dir):
            logger.debug('Creating directory %s' % new_build_dir)
            os.makedirs(new_build_dir)
        if os.path.exists(new_location):
            raise InstallationError(
                'A package already exists in %s; please remove it to continue'
                % display_path(new_location))
        logger.debug('Moving package %s from %s to new location %s'
                     % (self, display_path(old_location), display_path(new_location)))
        shutil.move(old_location, new_location)
        self._temp_build_dir = new_location
        self.source_dir = new_location
        self._egg_info_path = None

    @property
    def name(self):
        if self.req is None:
            return None
        return self.req.project_name

    @property
    def url_name(self):
        if self.req is None:
            return None
        return urllib.quote(self.req.unsafe_name)

    @property
    def setup_py(self):
        return os.path.join(self.source_dir, 'setup.py')

    def run_egg_info(self, force_root_egg_info=False):
        assert self.source_dir
        if self.name:
            logger.notify('Running setup.py egg_info for package %s' % self.name)
        else:
            logger.notify('Running setup.py egg_info for package from %s' % self.url)
        logger.indent += 2
        try:
            script = self._run_setup_py
            script = script.replace('__SETUP_PY__', repr(self.setup_py))
            script = script.replace('__PKG_NAME__', repr(self.name))
            # We can't put the .egg-info files at the root, because then the source code will be mistaken
            # for an installed egg, causing problems
            if self.editable or force_root_egg_info:
                egg_base_option = []
            else:
                egg_info_dir = os.path.join(self.source_dir, 'pip-egg-info')
                if not os.path.exists(egg_info_dir):
                    os.makedirs(egg_info_dir)
                egg_base_option = ['--egg-base', 'pip-egg-info']
            call_subprocess(
                [sys.executable, '-c', script, 'egg_info'] + egg_base_option,
                cwd=self.source_dir, filter_stdout=self._filter_install, show_stdout=False,
                command_level=Logger.VERBOSE_DEBUG,
                command_desc='python setup.py egg_info')
        finally:
            logger.indent -= 2
        if not self.req:
            self.req = pkg_resources.Requirement.parse(self.pkg_info()['Name'])
            self.correct_build_location()

    ## FIXME: This is a lame hack, entirely for PasteScript which has
    ## a self-provided entry point that causes this awkwardness
    _run_setup_py = """
__file__ = __SETUP_PY__
from setuptools.command import egg_info
def replacement_run(self):
    self.mkpath(self.egg_info)
    installer = self.distribution.fetch_build_egg
    for ep in egg_info.iter_entry_points('egg_info.writers'):
        # require=False is the change we're making:
        writer = ep.load(require=False)
        writer(self, ep.name, egg_info.os.path.join(self.egg_info,ep.name))
    self.find_sources()
egg_info.egg_info.run = replacement_run
execfile(__file__)
"""

    def egg_info_data(self, filename):
        if self.satisfied_by is not None:
            if not self.satisfied_by.has_metadata(filename):
                return None
            return self.satisfied_by.get_metadata(filename)
        assert self.source_dir
        filename = self.egg_info_path(filename)
        if not os.path.exists(filename):
            return None
        fp = open(filename, 'r')
        data = fp.read()
        fp.close()
        return data

    def egg_info_path(self, filename):
        if self._egg_info_path is None:
            if self.editable:
                base = self.source_dir
            else:
                base = os.path.join(self.source_dir, 'pip-egg-info')
            filenames = os.listdir(base)
            if self.editable:
                filenames = []
                for root, dirs, files in os.walk(base):
                    for dir in vcs.dirnames:
                        if dir in dirs:
                            dirs.remove(dir)
                    filenames.extend([os.path.join(root, dir)
                                     for dir in dirs])
                filenames = [f for f in filenames if f.endswith('.egg-info')]
            assert len(filenames) == 1, "Unexpected files/directories in %s: %s" % (base, ' '.join(filenames))
            self._egg_info_path = os.path.join(base, filenames[0])
        return os.path.join(self._egg_info_path, filename)

    def egg_info_lines(self, filename):
        data = self.egg_info_data(filename)
        if not data:
            return []
        result = []
        for line in data.splitlines():
            line = line.strip()
            if not line or line.startswith('#'):
                continue
            result.append(line)
        return result

    def pkg_info(self):
        p = FeedParser()
        data = self.egg_info_data('PKG-INFO')
        if not data:
            logger.warn('No PKG-INFO file found in %s' % display_path(self.egg_info_path('PKG-INFO')))
        p.feed(data or '')
        return p.close()

    @property
    def dependency_links(self):
        return self.egg_info_lines('dependency_links.txt')

    _requirements_section_re = re.compile(r'\[(.*?)\]')

    def requirements(self, extras=()):
        in_extra = None
        for line in self.egg_info_lines('requires.txt'):
            match = self._requirements_section_re.match(line)
            if match:
                in_extra = match.group(1)
                continue
            if in_extra and in_extra not in extras:
                # Skip requirement for an extra we aren't requiring
                continue
            yield line

    @property
    def absolute_versions(self):
        for qualifier, version in self.req.specs:
            if qualifier == '==':
                yield version

    @property
    def installed_version(self):
        return self.pkg_info()['version']

    def assert_source_matches_version(self):
        assert self.source_dir
        if self.comes_from == 'command line':
            # We don't check the versions of things explicitly installed.
            # This makes, e.g., "pip Package==dev" possible
            return
        version = self.installed_version
        if version not in self.req:
            logger.fatal(
                'Source in %s has the version %s, which does not match the requirement %s'
                % (display_path(self.source_dir), version, self))
            raise InstallationError(
                'Source in %s has version %s that conflicts with %s'
                % (display_path(self.source_dir), version, self))
        else:
            logger.debug('Source in %s has version %s, which satisfies requirement %s'
                         % (display_path(self.source_dir), version, self))

    def update_editable(self):
        if not self.url:
            logger.info("Cannot update repository at %s; repository location is unknown" % self.source_dir)
            return
        assert self.editable
        assert self.source_dir
        if self.url.startswith('file:'):
            # Static paths don't get updated
            return
        assert '+' in self.url, "bad url: %r" % self.url
        if not self.update:
            return
        vc_type, url = self.url.split('+', 1)
        vc_type = vc_type.lower()
        version_control = vcs.get_backend(vc_type)
        if version_control:
            version_control(self.url).obtain(self.source_dir)
        else:
            assert 0, (
                'Unexpected version control type (in %s): %s'
                % (self.url, vc_type))

<<<<<<< HEAD
    def archive(self, build_dir):
        archive_name = '%s-%s.zip' % (self.name, self.installed_version)
        archive_path = os.path.join(build_dir, archive_name)
        zip = zipfile.ZipFile(archive_path, 'w', zipfile.ZIP_DEFLATED)
        dir = os.path.normcase(os.path.abspath(self.source_dir))
        for dirpath, dirnames, filenames in os.walk(dir):
            if 'pip-egg-info' in dirnames:
                dirnames.remove('pip-egg-info')
            for dirname in dirnames:
                dirname = os.path.join(dirpath, dirname)
                name = self._clean_zip_name(dirname, dir)
                zip.writestr(self.name + '/' + name + '/', '')
            for filename in filenames:
                if filename == 'pip-delete-this-directory.txt':
                    continue
                filename = os.path.join(dirpath, filename)
                name = self._clean_zip_name(filename, dir)
                zip.write(filename, self.name + '/' + name)
        zip.close()

    def _clean_zip_name(self, name, prefix):
        assert name.startswith(prefix+'/'), (
            "name %r doesn't start with prefix %r" % (name, prefix))
        name = name[len(prefix)+1:]
        name = name.replace(os.path.sep, '/')
        return name

=======
    def uninstall(self, auto_confirm=False):
        """
        Uninstall the distribution currently satisfying this requirement.

        Prompts before removing or modifying files unless
        ``auto_confirm`` is True.

        Refuses to delete or modify files outside of ``sys.prefix`` -
        thus uninstallation within a virtual environment can only
        modify that virtual environment, even if the virtualenv is
        linked to global site-packages.
        
        """
        assert self.check_if_exists(), "Cannot uninstall requirement %s, not installed" % (self.name,)
        dist = self.satisfied_by
        paths_to_remove = set()
        entries_to_remove = defaultdict(set)

        logger.notify('Uninstalling %s' % self.name)
        logger.indent += 2
        try:
            pip_egg_info_path = os.path.join(dist.location,
                                             dist.egg_name()) + '.egg-info'
            easy_install_egg = dist.egg_name() + '.egg'
            # FIXME this won't find a globally-installed develop egg
            # if we're in a virtualenv (lib_py is based on
            # sys.prefix).  (There doesn't seem to be any metadata in
            # the Distribution object for a develop egg that points
            # back to its .egg-link and easy-install.pth files).
            # That's OK, because we restrict ourselves to making
            # changes within sys.prefix anyway.
            develop_egg_link = os.path.join(lib_py, 'site-packages',
                                            dist.project_name) + '.egg-link'

            if os.path.exists(pip_egg_info_path):
                # package installed by pip
                paths_to_remove.add(pip_egg_info_path)
                if dist.has_metadata('installed-files.txt'):
                    for installed_file in dist.get_metadata('installed-files.txt').splitlines():
                        path = os.path.normpath(os.path.join(pip_egg_info_path, installed_file))
                        if os.path.exists(path):
                            paths_to_remove.add(path)
                if dist.has_metadata('top_level.txt'):
                    for top_level_pkg in [p for p
                                          in dist.get_metadata('top_level.txt').splitlines()
                                          if p]:
                        path = os.path.join(dist.location, top_level_pkg)
                        if os.path.exists(path):
                            paths_to_remove.add(path)
                        elif os.path.exists(path + '.py'):
                            paths_to_remove.add(path + '.py')
                            if os.path.exists(path + '.pyc'):
                                paths_to_remove.add(path + '.pyc')

            elif dist.location.endswith(easy_install_egg):
                # package installed by easy_install
                paths_to_remove.add(dist.location)
                easy_install_pth = os.path.join(os.path.dirname(dist.location),
                                                'easy-install.pth')
                entries_to_remove[easy_install_pth].add('./' + easy_install_egg)

            elif os.path.isfile(develop_egg_link):
                # develop egg
                fh = open(develop_egg_link, 'r')
                link_pointer = fh.readline().strip()
                fh.close()
                assert (link_pointer == dist.location), 'Egg-link %s does not match installed location of %s (at %s)' % (link_pointer, self.name, dist.location)
                paths_to_remove.add(develop_egg_link)
                easy_install_pth = os.path.join(os.path.dirname(develop_egg_link),
                                                'easy-install.pth')
                entries_to_remove[easy_install_pth].add(dist.location)

            for filename, entries in entries_to_remove.items():
                if strip_sys_prefix(filename) is None:
                    logger.notify('Will not modify %s, outside local environment.' % filename)
                    continue
                remove_entries_from_file(filename, entries, auto_confirm)

            to_remove = set()
            for path in paths_to_remove:
                if strip_sys_prefix(path) is None:
                    logger.notify('Will not remove %s, outside of local environment.' % path)
                else:
                    to_remove.add(path)
            if to_remove:
                remove_paths(to_remove, auto_confirm)
                
        finally:
            logger.indent -= 2
            
>>>>>>> 2a3bfe7d
    def install(self, install_options):
        if self.editable:
            self.install_editable()
            return
        temp_location = tempfile.mkdtemp('-record', 'pip-')
        record_filename = os.path.join(temp_location, 'install-record.txt')
        ## FIXME: I'm not sure if this is a reasonable location; probably not
        ## but we can't put it in the default location, as that is a virtualenv symlink that isn't writable
        header_dir = os.path.join(os.path.dirname(os.path.dirname(self.source_dir)), 'lib', 'include')
        logger.notify('Running setup.py install for %s' % self.name)
        logger.indent += 2
        try:
            call_subprocess(
                [sys.executable, '-c',
                 "import setuptools; __file__=%r; execfile(%r)" % (self.setup_py, self.setup_py),
                 'install', '--single-version-externally-managed', '--record', record_filename,
                 '--install-headers', header_dir] + install_options,
                cwd=self.source_dir, filter_stdout=self._filter_install, show_stdout=False)
        finally:
            logger.indent -= 2
        f = open(record_filename)
        for line in f:
            line = line.strip()
            if line.endswith('.egg-info'):
                egg_info_dir = line
                break
        else:
            logger.warn('Could not find .egg-info directory in install record for %s' % self)
            ## FIXME: put the record somewhere
            return
        f.close()
        new_lines = []
        f = open(record_filename)
        for line in f:
            filename = line.strip()
            if os.path.isdir(filename):
                filename += os.path.sep
            new_lines.append(make_path_relative(filename, egg_info_dir))
        f.close()
        f = open(os.path.join(egg_info_dir, 'installed-files.txt'), 'w')
        f.write('\n'.join(new_lines)+'\n')
        f.close()

    def remove_temporary_source(self):
        """Remove the source files from this requirement, if they are marked
        for deletion"""
        if self.is_bundle or os.path.exists(self.delete_marker_filename):
            logger.info('Removing source in %s' % self.source_dir)
            if self.source_dir:
                shutil.rmtree(self.source_dir, ignore_errors=True, onerror=rmtree_errorhandler)
            self.source_dir = None
            if self._temp_build_dir and os.path.exists(self._temp_build_dir):
                shutil.rmtree(self._temp_build_dir, ignore_errors=True, onerror=rmtree_errorhandler)
            self._temp_build_dir = None

    def install_editable(self):
        logger.notify('Running setup.py develop for %s' % self.name)
        logger.indent += 2
        try:
            ## FIXME: should we do --install-headers here too?
            call_subprocess(
                [sys.executable, '-c',
                 "import setuptools; __file__=%r; execfile(%r)" % (self.setup_py, self.setup_py),
                 'develop', '--no-deps'], cwd=self.source_dir, filter_stdout=self._filter_install,
                show_stdout=False)
        finally:
            logger.indent -= 2

    def _filter_install(self, line):
        level = Logger.NOTIFY
        for regex in [r'^running .*', r'^writing .*', '^creating .*', '^[Cc]opying .*',
                      r'^reading .*', r"^removing .*\.egg-info' \(and everything under it\)$",
                      r'^byte-compiling ',
                      # Not sure what this warning is, but it seems harmless:
                      r"^warning: manifest_maker: standard file '-c' not found$"]:
            if re.search(regex, line.strip()):
                level = Logger.INFO
                break
        return (level, line)

    def check_if_exists(self):
        """Checks if this requirement is satisfied by something already installed"""
        if self.req is None:
            return False
        try:
            dist = pkg_resources.get_distribution(self.req)
        except pkg_resources.DistributionNotFound:
            return False
        self.satisfied_by = dist
        return True

    @property
    def is_bundle(self):
        if self._is_bundle is not None:
            return self._is_bundle
        base = self._temp_build_dir
        if not base:
            ## FIXME: this doesn't seem right:
            return False
        self._is_bundle = (os.path.exists(os.path.join(base, 'pip-manifest.txt'))
                           or os.path.exists(os.path.join(base, 'pyinstall-manifest.txt')))
        return self._is_bundle

    def bundle_requirements(self):
        for dest_dir in self._bundle_editable_dirs:
            package = os.path.basename(dest_dir)
            ## FIXME: svnism:
            for vcs_backend in vcs.backends:
                url = rev = None
                vcs_bundle_file = os.path.join(
                    dest_dir, vcs_backend.bundle_file)
                if os.path.exists(vcs_bundle_file):
                    vc_type = vcs_backend.name
                    fp = open(vcs_bundle_file)
                    content = fp.read()
                    fp.close()
                    url, rev = vcs_backend().parse_vcs_bundle_file(content)
                    break
            if url:
                url = '%s+%s@%s' % (vc_type, url, rev)
            else:
                url = None
            yield InstallRequirement(
                package, self, editable=True, url=url,
                update=False, source_dir=dest_dir)
        for dest_dir in self._bundle_build_dirs:
            package = os.path.basename(dest_dir)
            yield InstallRequirement(
                package, self, 
                source_dir=dest_dir)

    def move_bundle_files(self, dest_build_dir, dest_src_dir):
        base = self._temp_build_dir
        assert base
        src_dir = os.path.join(base, 'src')
        build_dir = os.path.join(base, 'build')
        bundle_build_dirs = []
        bundle_editable_dirs = []
        for source_dir, dest_dir, dir_collection in [
            (src_dir, dest_src_dir, bundle_editable_dirs),
            (build_dir, dest_build_dir, bundle_build_dirs)]:
            if os.path.exists(source_dir):
                for dirname in os.listdir(source_dir):
                    dest = os.path.join(dest_dir, dirname)
                    dir_collection.append(dest)
                    if os.path.exists(dest):
                        logger.warn('The directory %s (containing package %s) already exists; cannot move source from bundle %s'
                                    % (dest, dirname, self))
                        continue
                    if not os.path.exists(dest_dir):
                        logger.info('Creating directory %s' % dest_dir)
                        os.makedirs(dest_dir)
                    shutil.move(os.path.join(source_dir, dirname), dest)
                if not os.listdir(source_dir):
                    os.rmdir(source_dir)
        self._temp_build_dir = None
        self._bundle_build_dirs = bundle_build_dirs
        self._bundle_editable_dirs = bundle_editable_dirs

    @property
    def delete_marker_filename(self):
        assert self.source_dir
        return os.path.join(self.source_dir, 'pip-delete-this-directory.txt')

DELETE_MARKER_MESSAGE = '''\
This file is placed here by pip to indicate the source was put
here by pip.

Once this package is successfully installed this source code will be
deleted (unless you remove this file).
'''

class RequirementSet(object):

    def __init__(self, build_dir, src_dir, upgrade=False, ignore_installed=False):
        self.build_dir = build_dir
        self.src_dir = src_dir
        self.upgrade = upgrade
        self.ignore_installed = ignore_installed
        self.requirements = {}
        # Mapping of alias: real_name
        self.requirement_aliases = {}
        self.unnamed_requirements = []

    def __str__(self):
        reqs = [req for req in self.requirements.values()
                if not req.comes_from]
        reqs.sort(key=lambda req: req.name.lower())
        return ' '.join([str(req.req) for req in reqs])

    def add_requirement(self, install_req):
        name = install_req.name
        if not name:
            self.unnamed_requirements.append(install_req)
        else:
            if self.has_requirement(name):
                raise InstallationError(
                    'Double requirement given: %s (aready in %s, name=%r)'
                    % (install_req, self.get_requirement(name), name))
            self.requirements[name] = install_req
            ## FIXME: what about other normalizations?  E.g., _ vs. -?
            if name.lower() != name:
                self.requirement_aliases[name.lower()] = name

    def has_requirement(self, project_name):
        for name in project_name, project_name.lower():
            if name in self.requirements or name in self.requirement_aliases:
                return True
        return False

    def get_requirement(self, project_name):
        for name in project_name, project_name.lower():
            if name in self.requirements:
                return self.requirements[name]
            if name in self.requirement_aliases:
                return self.requirements[self.requirement_aliases[name]]
        raise KeyError("No project with the name %r" % project_name)

<<<<<<< HEAD
    def install_files(self, finder, force_root_egg_info=False, only_download=False):
=======
    def uninstall(self, auto_confirm=False):
        for req in self.requirements.values():
            req.uninstall(auto_confirm=auto_confirm)

    def install_files(self, finder, force_root_egg_info=False):
>>>>>>> 2a3bfe7d
        unnamed = list(self.unnamed_requirements)
        reqs = self.requirements.values()
        while reqs or unnamed:
            if unnamed:
                req_to_install = unnamed.pop(0)
            else:
                req_to_install = reqs.pop(0)
            install = True
            if not self.ignore_installed and not req_to_install.editable and not self.upgrade:
                if req_to_install.check_if_exists():
                    install = False
            if req_to_install.satisfied_by is not None and not self.upgrade:
                logger.notify('Requirement already satisfied: %s' % req_to_install)
            elif req_to_install.editable:
                logger.notify('Obtaining %s' % req_to_install)
            else:
                if req_to_install.url and req_to_install.url.lower().startswith('file:'):
                    logger.notify('Unpacking %s' % display_path(url_to_filename(req_to_install.url)))
                else:
                    logger.notify('Downloading/unpacking %s' % req_to_install)
            logger.indent += 2
            is_bundle = False
            try:
                if req_to_install.editable:
                    if req_to_install.source_dir is None:
                        location = req_to_install.build_location(self.src_dir)
                        req_to_install.source_dir = location
                    else:
                        location = req_to_install.source_dir
                    if not os.path.exists(self.build_dir):
                        os.makedirs(self.build_dir)
                    req_to_install.update_editable()
                    if only_download:
                        req_to_install.archive(self.build_dir)
                    else:
                        req_to_install.run_egg_info()
                elif install:
                    location = req_to_install.build_location(self.build_dir)
                    ## FIXME: is the existance of the checkout good enough to use it?  I'm don't think so.
                    unpack = True
                    if not os.path.exists(os.path.join(location, 'setup.py')):
                        ## FIXME: this won't upgrade when there's an existing package unpacked in `location`
                        if req_to_install.url is None:
                            url = finder.find_requirement(req_to_install, upgrade=self.upgrade)
                        else:
                            ## FIXME: should req_to_install.url already be a link?
                            url = Link(req_to_install.url)
                            assert url
                        if url:
                            try:
                                self.unpack_url(url, location, not only_download)
                            except urllib2.HTTPError, e:
                                logger.fatal('Could not install requirement %s because of error %s'
                                             % (req_to_install, e))
                                raise InstallationError(
                                    'Could not install requirement %s because of HTTP error %s for URL %s'
                                    % (req_to_install, e, url))
                        else:
                            unpack = False
                    if unpack:
                        is_bundle = req_to_install.is_bundle
                        if is_bundle:
                            req_to_install.move_bundle_files(self.build_dir, self.src_dir)
                            for subreq in req_to_install.bundle_requirements():
                                reqs.append(subreq)
                                self.add_requirement(subreq)
                        elif only_download:
                            req_to_install.source_dir = location
                            req_to_install.run_egg_info()
                            req_to_install.archive(self.build_dir)
                        else:
                            req_to_install.source_dir = location
                            req_to_install.run_egg_info()
                            if force_root_egg_info:
                                # We need to run this to make sure that the .egg-info/
                                # directory is created for packing in the bundle
                                req_to_install.run_egg_info(force_root_egg_info=True)
                            req_to_install.assert_source_matches_version()
                            f = open(req_to_install.delete_marker_filename, 'w')
                            f.write(DELETE_MARKER_MESSAGE)
                            f.close()
                if not is_bundle and not only_download:
                    ## FIXME: shouldn't be globally added:
                    finder.add_dependency_links(req_to_install.dependency_links)
                    ## FIXME: add extras in here:
                    for req in req_to_install.requirements():
                        try:
                            name = pkg_resources.Requirement.parse(req).project_name
                        except ValueError, e:
                            ## FIXME: proper warning
                            logger.error('Invalid requirement: %r (%s) in requirement %s' % (req, e, req_to_install))
                            continue
                        if self.has_requirement(name):
                            ## FIXME: check for conflict
                            continue
                        subreq = InstallRequirement(req, req_to_install)
                        reqs.append(subreq)
                        self.add_requirement(subreq)
                    if req_to_install.name not in self.requirements:
                        self.requirements[req_to_install.name] = req_to_install
                else:
                    req_to_install.remove_temporary_source()
            finally:
                logger.indent -= 2

<<<<<<< HEAD
    def unpack_url(self, link, location, unpack=True):
=======
    def unpack_url(self, link, location):
>>>>>>> 2a3bfe7d
        for backend in vcs.backends:
            if link.scheme in backend.schemes:
                vcs_backend = backend(link.url)
                if unpack:
                    vcs_backend.unpack(location)
                else:
                    vcs_backend.export(location)
                return
        dir = tempfile.mkdtemp()
        if link.url.lower().startswith('file:'):
            source = url_to_filename(link.url)
            content_type = mimetypes.guess_type(source)
            self.unpack_file(source, location, content_type, link)
            return
        md5_hash = link.md5_hash
        target_url = link.url.split('#', 1)[0]
        target_file = None
        if os.environ.get('PIP_DOWNLOAD_CACHE'):
            target_file = os.path.join(os.environ['PIP_DOWNLOAD_CACHE'],
                                       urllib.quote(target_url, ''))
        if (target_file and os.path.exists(target_file)
            and os.path.exists(target_file+'.content-type')):
            fp = open(target_file+'.content-type')
            content_type = fp.read().strip()
            fp.close()
            if md5_hash:
                download_hash = md5()
                fp = open(target_file, 'rb')
                while 1:
                    chunk = fp.read(4096)
                    if not chunk:
                        break
                    download_hash.update(chunk)
                fp.close()
            temp_location = target_file
            logger.notify('Using download cache from %s' % target_file)
        else:
            try:
                resp = urllib2.urlopen(target_url)
            except urllib2.HTTPError, e:
                logger.fatal("HTTP error %s while getting %s" % (e.code, link))
                raise
            except IOError, e:
                # Typically an FTP error
                logger.fatal("Error %s while getting %s" % (e, link))
                raise
            content_type = resp.info()['content-type']
            filename = link.filename
            ext = splitext(filename)
            if not ext:
                ext = mimetypes.guess_extension(content_type)
                filename += ext
            temp_location = os.path.join(dir, filename)
            fp = open(temp_location, 'wb')
            if md5_hash:
                download_hash = md5()
            try:
                total_length = int(resp.info()['content-length'])
            except (ValueError, KeyError):
                total_length = 0
            downloaded = 0
            show_progress = total_length > 40*1000 or not total_length
            show_url = link.show_url
            try:
                if show_progress:
                    ## FIXME: the URL can get really long in this message:
                    if total_length:
                        logger.start_progress('Downloading %s (%s): ' % (show_url, format_size(total_length)))
                    else:
                        logger.start_progress('Downloading %s (unknown size): ' % show_url)
                else:
                    logger.notify('Downloading %s' % show_url)
                logger.debug('Downloading from URL %s' % link)
                while 1:
                    chunk = resp.read(4096)
                    if not chunk:
                        break
                    downloaded += len(chunk)
                    if show_progress:
                        if not total_length:
                            logger.show_progress('%s' % format_size(downloaded))
                        else:
                            logger.show_progress('%3i%%  %s' % (100*downloaded/total_length, format_size(downloaded)))
                    if md5_hash:
                        download_hash.update(chunk)
                    fp.write(chunk)
                fp.close()
            finally:
                if show_progress:
                    logger.end_progress('%s downloaded' % format_size(downloaded))
        if md5_hash:
            download_hash = download_hash.hexdigest()
            if download_hash != md5_hash:
                logger.fatal("MD5 hash of the package %s (%s) doesn't match the expected hash %s!"
                             % (link, download_hash, md5_hash))
                raise InstallationError('Bad MD5 hash for package %s' % link)
        if unpack:
            self.unpack_file(temp_location, location, content_type, link)
        else:
            self.copy_file(temp_location, location, content_type, link)
        if target_file and target_file != temp_location:
            logger.notify('Storing download in cache at %s' % display_path(target_file))
            shutil.copyfile(temp_location, target_file)
            fp = open(target_file+'.content-type', 'w')
            fp.write(content_type)
            fp.close()
            os.unlink(temp_location)
        if target_file is None:
            os.unlink(temp_location)

    def copy_file(self, filename, location, content_type, link):
        download_location = os.path.join(location, "..", link.filename)
        shutil.copyfile(filename, os.path.realpath(download_location))

    def unpack_file(self, filename, location, content_type, link):
        if (content_type == 'application/zip'
            or filename.endswith('.zip')
            or filename.endswith('.pybundle')
            or zipfile.is_zipfile(filename)):
            self.unzip_file(filename, location, flatten=not filename.endswith('.pybundle'))
        elif (content_type == 'application/x-gzip'
              or tarfile.is_tarfile(filename)
              or splitext(filename)[1].lower() in ('.tar', '.tar.gz', '.tar.bz2', '.tgz')):
            self.untar_file(filename, location)
        elif (content_type.startswith('text/html')
              and is_svn_page(file_contents(filename))):
            # We don't really care about this
            Subversion('svn+' + link.url).unpack(location)

        else:
            ## FIXME: handle?
            ## FIXME: magic signatures?
            logger.fatal('Cannot unpack file %s (downloaded from %s, content-type: %s); cannot detect archive format'
                         % (filename, location, content_type))
            raise InstallationError('Cannot determine archive format of %s' % location)

    def unzip_file(self, filename, location, flatten=True):
        """Unzip the file (zip file located at filename) to the destination
        location"""
        if not os.path.exists(location):
            os.makedirs(location)
        zipfp = open(filename, 'rb')
        try:
            zip = zipfile.ZipFile(zipfp)
            leading = has_leading_dir(zip.namelist()) and flatten
            for name in zip.namelist():
                data = zip.read(name)
                fn = name
                if leading:
                    fn = split_leading_dir(name)[1]
                fn = os.path.join(location, fn)
                dir = os.path.dirname(fn)
                if not os.path.exists(dir):
                    os.makedirs(dir)
                if fn.endswith('/') or fn.endswith('\\'):
                    # A directory
                    if not os.path.exists(fn):
                        os.makedirs(fn)
                else:
                    fp = open(fn, 'wb')
                    try:
                        fp.write(data)
                    finally:
                        fp.close()
        finally:
            zipfp.close()

    def untar_file(self, filename, location):
        """Untar the file (tar file located at filename) to the destination location"""
        if not os.path.exists(location):
            os.makedirs(location)
        if filename.lower().endswith('.gz') or filename.lower().endswith('.tgz'):
            mode = 'r:gz'
        elif filename.lower().endswith('.bz2'):
            mode = 'r:bz2'
        elif filename.lower().endswith('.tar'):
            mode = 'r'
        else:
            logger.warn('Cannot determine compression type for file %s' % filename)
            mode = 'r:*'
        tar = tarfile.open(filename, mode)
        try:
            leading = has_leading_dir([member.name for member in tar.getmembers()])
            for member in tar.getmembers():
                fn = member.name
                if leading:
                    fn = split_leading_dir(fn)[1]
                path = os.path.join(location, fn)
                if member.isdir():
                    if not os.path.exists(path):
                        os.makedirs(path)
                else:
                    try:
                        fp = tar.extractfile(member)
                    except (KeyError, AttributeError), e:
                        # Some corrupt tar files seem to produce this
                        # (specifically bad symlinks)
                        logger.warn(
                            'In the tar file %s the member %s is invalid: %s'
                            % (filename, member.name, e))
                        continue
                    if not os.path.exists(os.path.dirname(path)):
                        os.makedirs(os.path.dirname(path))
                    destfp = open(path, 'wb')
                    try:
                        shutil.copyfileobj(fp, destfp)
                    finally:
                        destfp.close()
                    fp.close()
        finally:
            tar.close()

    def install(self, install_options):
        """Install everything in this set (after having downloaded and unpacked the packages)"""
        requirements = sorted(self.requirements.values(), key=lambda p: p.name.lower())
        logger.notify('Installing collected packages: %s' % (', '.join([req.name for req in requirements])))
        logger.indent += 2
        try:
            for requirement in self.requirements.values():
                if requirement.satisfied_by is not None:
                    # Already installed
                    continue
                requirement.install(install_options)
                requirement.remove_temporary_source()
        finally:
            logger.indent -= 2

    def create_bundle(self, bundle_filename):
        ## FIXME: can't decide which is better; zip is easier to read
        ## random files from, but tar.bz2 is smaller and not as lame a
        ## format.

        ## FIXME: this file should really include a manifest of the
        ## packages, maybe some other metadata files.  It would make
        ## it easier to detect as well.
        zip = zipfile.ZipFile(bundle_filename, 'w', zipfile.ZIP_DEFLATED)
        vcs_dirs = []
        for dir, basename in (self.build_dir, 'build'), (self.src_dir, 'src'):
            dir = os.path.normcase(os.path.abspath(dir))
            for dirpath, dirnames, filenames in os.walk(dir):
                for backend in vcs.backends:
                    vcs_backend = backend()
                    vcs_url = vcs_rev = None
                    if vcs_backend.dirname in dirnames:
                        for vcs_dir in vcs_dirs:
                            if dirpath.startswith(vcs_dir):
                                # vcs bundle file already in parent directory
                                break
                        else:
                            vcs_url, vcs_rev = vcs_backend.get_info(
                                os.path.join(dir, dirpath))
                            vcs_dirs.append(dirpath)
                        vcs_bundle_file = vcs_backend.bundle_file
                        vcs_guide = vcs_backend.guide % {'url': vcs_url,
                                                         'rev': vcs_rev}
                        dirnames.remove(vcs_backend.dirname)
                        break
                if 'pip-egg-info' in dirnames:
                    dirnames.remove('pip-egg-info')
                for dirname in dirnames:
                    dirname = os.path.join(dirpath, dirname)
                    name = self._clean_zip_name(dirname, dir)
                    zip.writestr(basename + '/' + name + '/', '')
                for filename in filenames:
                    if filename == 'pip-delete-this-directory.txt':
                        continue
                    filename = os.path.join(dirpath, filename)
                    name = self._clean_zip_name(filename, dir)
                    zip.write(filename, basename + '/' + name)
                if vcs_url:
                    name = os.path.join(dirpath, vcs_bundle_file)
                    name = self._clean_zip_name(name, dir)
                    zip.writestr(basename + '/' + name, vcs_guide)

        zip.writestr('pip-manifest.txt', self.bundle_requirements())
        zip.close()
        # Unlike installation, this will always delete the build directories
        logger.info('Removing temporary build dir %s and source dir %s'
                    % (self.build_dir, self.src_dir))
        for dir in self.build_dir, self.src_dir:
            if os.path.exists(dir):
                shutil.rmtree(dir)


    BUNDLE_HEADER = '''\
# This is a pip bundle file, that contains many source packages
# that can be installed as a group.  You can install this like:
#     pip this_file.zip
# The rest of the file contains a list of all the packages included:
'''

    def bundle_requirements(self):
        parts = [self.BUNDLE_HEADER]
        for req in sorted(
            [req for req in self.requirements.values()
             if not req.comes_from],
            key=lambda x: x.name):
            parts.append('%s==%s\n' % (req.name, req.installed_version))
        parts.append('# These packages were installed to satisfy the above requirements:\n')
        for req in sorted(
            [req for req in self.requirements.values()
             if req.comes_from],
            key=lambda x: x.name):
            parts.append('%s==%s\n' % (req.name, req.installed_version))
        ## FIXME: should we do something with self.unnamed_requirements?
        return ''.join(parts)

    def _clean_zip_name(self, name, prefix):
        assert name.startswith(prefix+'/'), (
            "name %r doesn't start with prefix %r" % (name, prefix))
        name = name[len(prefix)+1:]
        name = name.replace(os.path.sep, '/')
        return name

class HTMLPage(object):
    """Represents one page, along with its URL"""

    ## FIXME: these regexes are horrible hacks:
    _homepage_re = re.compile(r'<th>\s*home\s*page', re.I)
    _download_re = re.compile(r'<th>\s*download\s+url', re.I)
    ## These aren't so aweful:
    _rel_re = re.compile("""<[^>]*\srel\s*=\s*['"]?([^'">]+)[^>]*>""", re.I)
    _href_re = re.compile('href=(?:"([^"]*)"|\'([^\']*)\'|([^>\\s\\n]*))', re.I|re.S)
    _base_re = re.compile(r"""<base\s+href\s*=\s*['"]?([^'">]+)""", re.I)

    def __init__(self, content, url, headers=None):
        self.content = content
        self.url = url
        self.headers = headers

    def __str__(self):
        return self.url

    @classmethod
    def get_page(cls, link, req, cache=None, skip_archives=True):
        url = link.url
        url = url.split('#', 1)[0]
        if cache.too_many_failures(url):
            return None
        if url.lower().startswith('svn'):
            logger.debug('Cannot look at svn URL %s' % link)
            return None
        if cache is not None:
            inst = cache.get_page(url)
            if inst is not None:
                return inst
        try:
            if skip_archives:
                if cache is not None:
                    if cache.is_archive(url):
                        return None
                filename = link.filename
                for bad_ext in ['.tar', '.tar.gz', '.tar.bz2', '.tgz', '.zip']:
                    if filename.endswith(bad_ext):
                        content_type = cls._get_content_type(url)
                        if content_type.lower().startswith('text/html'):
                            break
                        else:
                            logger.debug('Skipping page %s because of Content-Type: %s' % (link, content_type))
                            if cache is not None:
                                cache.set_is_archive(url)
                            return None
            logger.debug('Getting page %s' % url)
            resp = urllib2.urlopen(url)
            real_url = resp.geturl()
            headers = resp.info()
            inst = cls(resp.read(), real_url, headers)
        except (urllib2.HTTPError, urllib2.URLError, socket.timeout, socket.error), e:
            desc = str(e)
            if isinstance(e, socket.timeout):
                log_meth = logger.warn
                level =1
                desc = 'timed out'
            elif isinstance(e, urllib2.URLError):
                log_meth = logger.warn
                if hasattr(e, 'reason') and isinstance(e.reason, socket.timeout):
                    desc = 'timed out'
                    level = 1
                else:
                    level = 2
            elif isinstance(e, urllib2.HTTPError) and e.code == 404:
                ## FIXME: notify?
                log_meth = logger.info
                level = 2
            else:
                log_meth = logger.warn
                level = 1
            log_meth('Could not fetch URL %s: %s' % (link, desc))
            log_meth('Will skip URL %s when looking for download links for %s' % (link.url, req))
            if cache is not None:
                cache.add_page_failure(url, level)
            return None
        if cache is not None:
            cache.add_page([url, real_url], inst)
        return inst

    @staticmethod
    def _get_content_type(url):
        """Get the Content-Type of the given url, using a HEAD request"""
        scheme, netloc, path, query, fragment = urlparse.urlsplit(url)
        if scheme == 'http':
            ConnClass = httplib.HTTPConnection
        elif scheme == 'https':
            ConnClass = httplib.HTTPSConnection
        else:
            ## FIXME: some warning or something?
            ## assertion error?
            return ''
        if query:
            path += '?' + query
        conn = ConnClass(netloc)
        try:
            conn.request('HEAD', path, headers={'Host': netloc})
            resp = conn.getresponse()
            if resp.status != 200:
                ## FIXME: doesn't handle redirects
                return ''
            return resp.getheader('Content-Type') or ''
        finally:
            conn.close()

    @property
    def base_url(self):
        match = self._base_re.search(self.content)
        if match:
            return match.group(1)
        return self.url

    @property
    def links(self):
        """Yields all links in the page"""
        for match in self._href_re.finditer(self.content):
            url = match.group(1) or match.group(2) or match.group(3)
            url = self.clean_link(urlparse.urljoin(self.base_url, url))
            yield Link(url, self)

    def rel_links(self):
        for url in self.explicit_rel_links():
            yield url
        for url in self.scraped_rel_links():
            yield url

    def explicit_rel_links(self, rels=('homepage', 'download')):
        """Yields all links with the given relations"""
        for match in self._rel_re.finditer(self.content):
            found_rels = match.group(1).lower().split()
            for rel in rels:
                if rel in found_rels:
                    break
            else:
                continue
            match = self._href_re.search(match.group(0))
            if not match:
                continue
            url = match.group(1) or match.group(2) or match.group(3)
            url = self.clean_link(urlparse.urljoin(self.base_url, url))
            yield Link(url, self)

    def scraped_rel_links(self):
        for regex in (self._homepage_re, self._download_re):
            match = regex.search(self.content)
            if not match:
                continue
            href_match = self._href_re.search(self.content, pos=match.end())
            if not href_match:
                continue
            url = match.group(1) or match.group(2) or match.group(3)
            if not url:
                continue
            url = self.clean_link(urlparse.urljoin(self.base_url, url))
            yield Link(url, self)

    _clean_re = re.compile(r'[^a-z0-9$&+,/:;=?@.#%_\\|-]', re.I)

    def clean_link(self, url):
        """Makes sure a link is fully encoded.  That is, if a ' ' shows up in
        the link, it will be rewritten to %20 (while not over-quoting
        % or other characters)."""
        return self._clean_re.sub(
            lambda match: '%%%2x' % ord(match.group(0)), url)

class PageCache(object):
    """Cache of HTML pages"""

    failure_limit = 3

    def __init__(self):
        self._failures = {}
        self._pages = {}
        self._archives = {}

    def too_many_failures(self, url):
        return self._failures.get(url, 0) >= self.failure_limit

    def get_page(self, url):
        return self._pages.get(url)

    def is_archive(self, url):
        return self._archives.get(url, False)

    def set_is_archive(self, url, value=True):
        self._archives[url] = value

    def add_page_failure(self, url, level):
        self._failures[url] = self._failures.get(url, 0)+level

    def add_page(self, urls, page):
        for url in urls:
            self._pages[url] = page

class Link(object):

    def __init__(self, url, comes_from=None):
        self.url = url
        self.comes_from = comes_from

    def __str__(self):
        if self.comes_from:
            return '%s (from %s)' % (self.url, self.comes_from)
        else:
            return self.url

    def __repr__(self):
        return '<Link %s>' % self

    @property
    def filename(self):
        url = self.url
        url = url.split('#', 1)[0]
        url = url.split('?', 1)[0]
        url = url.rstrip('/')
        name = posixpath.basename(url)
        assert name, (
            'URL %r produced no filename' % url)
        return name

    @property
    def scheme(self):
        return urlparse.urlsplit(self.url)[0]

    @property
    def path(self):
        return urlparse.urlsplit(self.url)[2]

    def splitext(self):
        return splitext(posixpath.basename(self.path.rstrip('/')))

    _egg_fragment_re = re.compile(r'#egg=([^&]*)')

    @property
    def egg_fragment(self):
        match = self._egg_fragment_re.search(self.url)
        if not match:
            return None
        return match.group(1)

    _md5_re = re.compile(r'md5=([a-f0-9]+)')

    @property
    def md5_hash(self):
        match = self._md5_re.search(self.url)
        if match:
            return match.group(1)
        return None

    @property
    def show_url(self):
        return posixpath.basename(self.url.split('#', 1)[0].split('?', 1)[0])

############################################################
## Writing freeze files


class FrozenRequirement(object):

    def __init__(self, name, req, editable, comments=()):
        self.name = name
        self.req = req
        self.editable = editable
        self.comments = comments

    _rev_re = re.compile(r'-r(\d+)$')
    _date_re = re.compile(r'-(20\d\d\d\d\d\d)$')

    @classmethod
    def from_dist(cls, dist, dependency_links, find_tags=False):
        location = os.path.normcase(os.path.abspath(dist.location))
        comments = []
        if vcs.get_backend_name(location):
            editable = True
            req = get_src_requirement(dist, location, find_tags)
            if req is None:
                logger.warn('Could not determine repository location of %s' % location)
                comments.append('## !! Could not determine repository location')
                req = dist.as_requirement()
                editable = False
        else:
            editable = False
            req = dist.as_requirement()
            specs = req.specs
            assert len(specs) == 1 and specs[0][0] == '=='
            version = specs[0][1]
            ver_match = cls._rev_re.search(version)
            date_match = cls._date_re.search(version)
            if ver_match or date_match:
                svn_backend = vcs.get_backend('svn')
                if svn_backend:
                    svn_location = svn_backend(
                        ).get_location(dist, dependency_links)
                if not svn_location:
                    logger.warn(
                        'Warning: cannot find svn location for %s' % req)
                    comments.append('## FIXME: could not find svn URL in dependency_links for this package:')
                else:
                    comments.append('# Installing as editable to satisfy requirement %s:' % req)
                    if ver_match:
                        rev = ver_match.group(1)
                    else:
                        rev = '{%s}' % date_match.group(1)
                    editable = True
                    req = 'svn+%s@%s#egg=%s' % (svn_location, rev, cls.egg_name(dist))
        return cls(dist.project_name, req, editable, comments)

    @staticmethod
    def egg_name(dist):
        name = dist.egg_name()
        match = re.search(r'-py\d\.\d$', name)
        if match:
            name = name[:match.start()]
        return name

    def __str__(self):
        req = self.req
        if self.editable:
            req = '-e %s' % req
        return '\n'.join(list(self.comments)+[str(req)])+'\n'

class VersionControl(object):
    name = ''
    dirname = ''

    def __init__(self, url=None, *args, **kwargs):
        self.url = url
        super(VersionControl, self).__init__(*args, **kwargs)

    def _filter(self, line):
        return (Logger.INFO, line)

    def get_url_rev(self):
        """
        Returns the correct repository URL and revision by parsing the given
        repository URL
        """
        url = self.url.split('+', 1)[1]
        scheme, netloc, path, query, frag = urlparse.urlsplit(url)
        rev = None
        if '@' in path:
            path, rev = path.rsplit('@', 1)
        url = urlparse.urlunsplit((scheme, netloc, path, query, ''))
        return url, rev

    def get_info(self, location):
        """
        Returns (url, revision), where both are strings
        """
        assert not location.rstrip('/').endswith(self.dirname), 'Bad directory: %s' % location
        return self.get_url(location), self.get_revision(location)

    def parse_vcs_bundle_file(self, content):
        """
        Takes the contents of the bundled text file that explains how to revert
        the stripped off version control data of the given package and returns
        the URL and revision of it.
        """
        raise NotImplementedError

    def obtain(self, dest):
        """
        Called when installing or updating an editable package, takes the
        source path of the checkout.
        """
        raise NotImplementedError

    def unpack(self, location):
        raise NotImplementedError

    def get_src_requirement(self, dist, location, find_tags=False):
        raise NotImplementedError

_svn_xml_url_re = re.compile('url="([^"]+)"')
_svn_rev_re = re.compile('committed-rev="(\d+)"')
_svn_url_re = re.compile(r'URL: (.+)')
_svn_revision_re = re.compile(r'Revision: (.+)')

class Subversion(VersionControl):
    name = 'svn'
    dirname = '.svn'
    schemes = ('svn', 'svn+ssh', 'svn+http', 'svn+https')
    bundle_file = 'svn-checkout.txt'
    guide = ('# This was an svn checkout; to make it a checkout again run:\n'
            'svn checkout --force -r %(rev)s %(url)s .\n')

    def get_info(self, location):
        """Returns (url, revision), where both are strings"""
        assert not location.rstrip('/').endswith(self.dirname), 'Bad directory: %s' % location
        output = call_subprocess(
            ['svn', 'info', location], show_stdout=False, extra_environ={'LANG': 'C'})
        match = _svn_url_re.search(output)
        if not match:
            logger.warn('Cannot determine URL of svn checkout %s' % display_path(location))
            logger.info('Output that cannot be parsed: \n%s' % output)
            return 'unknown', 'unknown'
        url = match.group(1).strip()
        match = _svn_revision_re.search(output)
        if not match:
            logger.warn('Cannot determine revision of svn checkout %s' % display_path(location))
            logger.info('Output that cannot be parsed: \n%s' % output)
            return url, 'unknown'
        return url, match.group(1)

    def parse_vcs_bundle_file(self, content):
        for line in content.splitlines():
            if not line.strip() or line.strip().startswith('#'):
                continue
            match = re.search(r'^-r\s*([^ ])?', line)
            if not match:
                return None, None
            rev = match.group(1)
            rest = line[match.end():].strip().split(None, 1)[0]
            return rest, rev
        return None, None

    def unpack(self, location):
        """Check out the svn repository at the url to the destination location"""
        url, rev = self.get_url_rev()
        logger.notify('Checking out svn repository %s to %s' % (url, location))
        logger.indent += 2
        try:
            if os.path.exists(location):
                # Subversion doesn't like to check out over an existing directory
                # --force fixes this, but was only added in svn 1.5
                shutil.rmtree(location, onerror=rmtree_errorhandler)
            call_subprocess(
                ['svn', 'checkout', url, location],
                filter_stdout=self._filter, show_stdout=False)
        finally:
            logger.indent -= 2

    def export(self, location):
        """Export the svn repository at the url to the destination location"""
        url, rev = self.get_url_rev()
        logger.notify('Checking out svn repository %s to %s' % (url, location))
        logger.indent += 2
        try:
            if os.path.exists(location):
                # Subversion doesn't like to check out over an existing directory
                # --force fixes this, but was only added in svn 1.5
                shutil.rmtree(location, onerror=rmtree_errorhandler)
            call_subprocess(
                ['svn', 'export', url, location],
                filter_stdout=self._filter, show_stdout=False)
        finally:
            logger.indent -= 2

    def obtain(self, dest):
        url, rev = self.get_url_rev()
        if rev:
            rev_options = ['-r', rev]
            rev_display = ' (to revision %s)' % rev
        else:
            rev_options = []
            rev_display = ''
        checkout = True
        if os.path.exists(os.path.join(dest, self.dirname)):
            existing_url = self.get_info(dest)[0]
            checkout = False
            if existing_url == url:
                logger.info('Checkout in %s exists, and has correct URL (%s)'
                            % (display_path(dest), url))
                logger.notify('Updating checkout %s%s'
                              % (display_path(dest), rev_display))
                call_subprocess(
                    ['svn', 'update'] + rev_options + [dest])
            else:
                logger.warn('svn checkout in %s exists with URL %s'
                            % (display_path(dest), existing_url))
                logger.warn('The plan is to install the svn repository %s'
                            % url)
                response = ask('What to do?  (s)witch, (i)gnore, (w)ipe, (b)ackup ', ('s', 'i', 'w', 'b'))
                if response == 's':
                    logger.notify('Switching checkout %s to %s%s'
                                  % (display_path(dest), url, rev_display))
                    call_subprocess(
                        ['svn', 'switch'] + rev_options + [url, dest])
                elif response == 'i':
                    # do nothing
                    pass
                elif response == 'w':
                    logger.warn('Deleting %s' % display_path(dest))
                    shutil.rmtree(dest)
                    checkout = True
                elif response == 'b':
                    dest_dir = backup_dir(dest)
                    logger.warn('Backing up %s to %s'
                                % display_path(dest, dest_dir))
                    shutil.move(dest, dest_dir)
                    checkout = True
        if checkout:
            logger.notify('Checking out %s%s to %s'
                          % (url, rev_display, display_path(dest)))
            call_subprocess(
                ['svn', 'checkout', '-q'] + rev_options + [url, dest])

    def get_location(self, dist, dependency_links):
        egg_fragment_re = re.compile(r'#egg=(.*)$')
        for url in dependency_links:
            egg_fragment = Link(url).egg_fragment
            if not egg_fragment:
                continue
            if '-' in egg_fragment:
                ## FIXME: will this work when a package has - in the name?
                key = '-'.join(egg_fragment.split('-')[:-1]).lower()
            else:
                key = egg_fragment
            if key == dist.key:
                return url.split('#', 1)[0]
        return None

    def get_revision(self, location):
        """
        Return the maximum revision for all files under a given location
        """
        # Note: taken from setuptools.command.egg_info
        revision = 0

        for base, dirs, files in os.walk(location):
            if self.dirname not in dirs:
                dirs[:] = []
                continue    # no sense walking uncontrolled subdirs
            dirs.remove(self.dirname)
            entries_fn = os.path.join(base, self.dirname, 'entries')
            if not os.path.exists(entries_fn):
                ## FIXME: should we warn?
                continue
            f = open(entries_fn)
            data = f.read()
            f.close()

            if data.startswith('8') or data.startswith('9') or data.startswith('10'):
                data = map(str.splitlines,data.split('\n\x0c\n'))
                del data[0][0]  # get rid of the '8'
                dirurl = data[0][3]
                revs = [int(d[9]) for d in data if len(d)>9 and d[9]]+[0]
                if revs:
                    localrev = max(revs)
                else:
                    localrev = 0
            elif data.startswith('<?xml'):
                dirurl = _svn_xml_url_re.search(data).group(1)    # get repository URL
                revs = [int(m.group(1)) for m in _svn_rev_re.finditer(data)]+[0]
                if revs:
                    localrev = max(revs)
                else:
                    localrev = 0
            else:
                logger.warn("Unrecognized .svn/entries format; skipping %s", base)
                dirs[:] = []
                continue
            if base == location:
                base_url = dirurl+'/'   # save the root url
            elif not dirurl.startswith(base_url):
                dirs[:] = []
                continue    # not part of the same svn tree, skip it
            revision = max(revision, localrev)
        return revision

    def get_url(self, location):
        # In cases where the source is in a subdirectory, not alongside setup.py
        # we have to look up in the location until we find a real setup.py
        orig_location = location
        while not os.path.exists(os.path.join(location, 'setup.py')):
            last_location = location
            location = os.path.dirname(location)
            if location == last_location:
                # We've traversed up to the root of the filesystem without finding setup.py
                logger.warn("Could not find setup.py for directory %s (tried all parent directories)"
                            % orig_location)
                return None
        f = open(os.path.join(location, self.dirname, 'entries'))
        data = f.read()
        f.close()
        if data.startswith('8') or data.startswith('9') or data.startswith('10'):
            data = map(str.splitlines,data.split('\n\x0c\n'))
            del data[0][0]  # get rid of the '8'
            return data[0][3]
        elif data.startswith('<?xml'):
            match = _svn_xml_url_re.search(data)
            if not match:
                raise ValueError('Badly formatted data: %r' % data)
            return match.group(1)    # get repository URL
        else:
            logger.warn("Unrecognized .svn/entries format in %s" % location)
            # Or raise exception?
            return None

    def get_tag_revs(self, svn_tag_url):
        stdout = call_subprocess(
            ['svn', 'ls', '-v', svn_tag_url], show_stdout=False)
        results = []
        for line in stdout.splitlines():
            parts = line.split()
            rev = int(parts[0])
            tag = parts[-1].strip('/')
            results.append((tag, rev))
        return results

    def find_tag_match(self, rev, tag_revs):
        best_match_rev = None
        best_tag = None
        for tag, tag_rev in tag_revs:
            if (tag_rev > rev and
                (best_match_rev is None or best_match_rev > tag_rev)):
                # FIXME: Is best_match > tag_rev really possible?
                # or is it a sign something is wacky?
                best_match_rev = tag_rev
                best_tag = tag
        return best_tag

    def get_src_requirement(self, dist, location, find_tags=False):
        repo = self.get_url(location)
        if repo is None:
            return None
        parts = repo.split('/')
        ## FIXME: why not project name?
        egg_project_name = dist.egg_name().split('-', 1)[0]
        if parts[-2] in ('tags', 'tag'):
            # It's a tag, perfect!
            return 'svn+%s#egg=%s-%s' % (repo, egg_project_name, parts[-1])
        elif parts[-2] in ('branches', 'branch'):
            # It's a branch :(
            rev = self.get_revision(location)
            return 'svn+%s@%s#egg=%s%s-r%s' % (repo, rev, dist.egg_name(), parts[-1], rev)
        elif parts[-1] == 'trunk':
            # Trunk :-/
            rev = self.get_revision(location)
            if find_tags:
                tag_url = '/'.join(parts[:-1]) + '/tags'
                tag_revs = self.get_tag_revs(tag_url)
                match = self.find_tag_match(rev, tag_revs)
                if match:
                    logger.notify('trunk checkout %s seems to be equivalent to tag %s' % match)
                    return 'svn+%s/%s#egg=%s-%s' % (tag_url, match, egg_project_name, match)
            return 'svn+%s@%s#egg=%s-dev' % (repo, rev, dist.egg_name())
        else:
            # Don't know what it is
            logger.warn('svn URL does not fit normal structure (tags/branches/trunk): %s' % repo)
            rev = self.get_revision(location)
            return 'svn+%s@%s#egg=%s-dev' % (repo, rev, egg_project_name)

vcs.register(Subversion)


class Git(VersionControl):
    name = 'git'
    dirname = '.git'
    schemes = ('git', 'git+http', 'git+ssh', 'git+git')
    bundle_file = 'git-clone.txt'
    guide = ('# This was a Git repo; to make it a repo again run:\n'
        'git init\ngit remote add origin %(url)s -f\ngit checkout %(rev)s\n')

    def parse_vcs_bundle_file(self, content):
        url = rev = None
        for line in content.splitlines():
            if not line.strip() or line.strip().startswith('#'):
                continue
            url_match = re.search(r'git\s*remote\s*add\s*origin(.*)\s*-f', line)
            if url_match:
                url = url_match.group(1).strip()
            rev_match = re.search(r'^git\s*checkout\s*-q\s*(.*)\s*', line)
            if rev_match:
                rev = rev_match.group(1).strip()
            if url and rev:
                return url, rev
        return None, None

    def unpack(self, location):
        """Clone the Git repository at the url to the destination location"""
        url, rev = self.get_url_rev()
        logger.notify('Cloning Git repository %s to %s' % (url, location))
        logger.indent += 2
        try:
            if os.path.exists(location):
                os.rmdir(location)
            call_subprocess(
                [GIT_CMD, 'clone', url, location],
                filter_stdout=self._filter, show_stdout=False)
        finally:
            logger.indent -= 2

    def export(self, location):
        """Export the Git repository at the url to the destination location"""
        temp_dir = tempfile.mkdtemp('-export', 'pip-')
        self.unpack(temp_dir)
        try:
            if not location.endswith('/'):
                location = location + '/'
            call_subprocess(
                [GIT_CMD, 'checkout-index', '-a', '-f', '--prefix', location],
                filter_stdout=self._filter, show_stdout=False, cwd=temp_dir)
        finally:
            shutil.rmtree(temp_dir)

    def obtain(self, dest):
        url, rev = self.get_url_rev()
        if rev:
            rev_options = [rev]
            rev_display = ' (to revision %s)' % rev
        else:
            rev_options = ['origin/master']
            rev_display = ''
        clone = True
        if os.path.exists(os.path.join(dest, self.dirname)):
            existing_url = self.get_url(dest)
            clone = False
            if existing_url == url:
                logger.info('Clone in %s exists, and has correct URL (%s)'
                            % (display_path(dest), url))
                logger.notify('Updating clone %s%s'
                              % (display_path(dest), rev_display))
                call_subprocess([GIT_CMD, 'fetch', '-q'], cwd=dest)
                call_subprocess(
                    [GIT_CMD, 'checkout', '-q', '-f'] + rev_options, cwd=dest)
            else:
                logger.warn('Git clone in %s exists with URL %s'
                            % (display_path(dest), existing_url))
                logger.warn('The plan is to install the Git repository %s'
                            % url)
                response = ask('What to do?  (s)witch, (i)gnore, (w)ipe, (b)ackup ', ('s', 'i', 'w', 'b'))
                if response == 's':
                    logger.notify('Switching clone %s to %s%s'
                                  % (display_path(dest), url, rev_display))
                    call_subprocess(
                        [GIT_CMD, 'config', 'remote.origin.url', url], cwd=dest)
                    call_subprocess(
                        [GIT_CMD, 'checkout', '-q'] + rev_options, cwd=dest)
                elif response == 'i':
                    # do nothing
                    pass
                elif response == 'w':
                    logger.warn('Deleting %s' % display_path(dest))
                    shutil.rmtree(dest)
                    clone = True
                elif response == 'b':
                    dest_dir = backup_dir(dest)
                    logger.warn('Backing up %s to %s' % (display_path(dest), dest_dir))
                    shutil.move(dest, dest_dir)
                    clone = True
        if clone:
            logger.notify('Cloning %s%s to %s' % (url, rev_display, display_path(dest)))
            call_subprocess(
                [GIT_CMD, 'clone', '-q', url, dest])
            call_subprocess(
                [GIT_CMD, 'checkout', '-q'] + rev_options, cwd=dest)

    def get_url(self, location):
        url = call_subprocess(
            [GIT_CMD, 'config', 'remote.origin.url'],
            show_stdout=False, cwd=location)
        return url.strip()

    def get_revision(self, location):
        current_rev = call_subprocess(
            [GIT_CMD, 'rev-parse', 'HEAD'], show_stdout=False, cwd=location)
        return current_rev.strip()

    def get_master_revision(self, location):
        master_rev = call_subprocess(
            [GIT_CMD, 'rev-parse', 'master'], show_stdout=False, cwd=location)
        return master_rev.strip()

    def get_tag_revs(self, location):
        tags = call_subprocess(
            [GIT_CMD, 'tag'], show_stdout=False, cwd=location)
        tag_revs = []
        for line in tags.splitlines():
            tag = line.strip()
            rev = call_subprocess(
                [GIT_CMD, 'rev-parse', tag], show_stdout=False, cwd=location)
            tag_revs.append((rev.strip(), tag))
        tag_revs = dict(tag_revs)
        return tag_revs

    def get_branch_revs(self, location):
        branches = call_subprocess(
            [GIT_CMD, 'branch', '-r'], show_stdout=False, cwd=location)
        branch_revs = []
        for line in branches.splitlines():
            line = line.split('->')[0].strip()
            branch = "".join([b for b in line.split() if b != '*'])
            rev = call_subprocess(
                [GIT_CMD, 'rev-parse', branch], show_stdout=False, cwd=location)
            branch_revs.append((rev.strip(), branch))
        branch_revs = dict(branch_revs)
        return branch_revs

    def get_src_requirement(self, dist, location, find_tags):
        repo = self.get_url(location)
        if not repo.lower().startswith('git:'):
            repo = 'git+' + repo
        egg_project_name = dist.egg_name().split('-', 1)[0]
        if not repo:
            return None
        current_rev = self.get_revision(location)
        tag_revs = self.get_tag_revs(location)
        master_rev = self.get_master_revision(location)
        branch_revs = self.get_branch_revs(location)

        if current_rev in tag_revs:
            # It's a tag, perfect!
            tag = tag_revs.get(current_rev, current_rev)
            return '%s@%s#egg=%s-%s' % (repo, tag, egg_project_name, tag)
        elif current_rev in branch_revs:
            # It's the head of a branch, nice too.
            branch = branch_revs.get(current_rev, current_rev)
            return '%s@%s#egg=%s-%s' % (repo, current_rev, dist.egg_name(), current_rev)
        elif current_rev == master_rev:
            if find_tags:
                if current_rev in tag_revs:
                    tag = tag_revs.get(current_rev, current_rev)
                    logger.notify('Revision %s seems to be equivalent to tag %s' % (current_rev, tag))
                    return '%s@%s#egg=%s-%s' % (repo, tag, egg_project_name, tag)
            return '%s@%s#egg=%s-dev' % (repo, master_rev, dist.egg_name())
        else:
            # Don't know what it is
            logger.warn('Git URL does not fit normal structure: %s' % repo)
            return '%s@%s#egg=%s-dev' % (repo, current_rev, egg_project_name)

    def get_url_rev(self):
        """
        Prefixes stub URLs like 'user@hostname:user/repo.git' with 'ssh://'.
        That's required because although they use SSH they sometimes doesn't
        work with a ssh:// scheme (e.g. Github). But we need a scheme for
        parsing. Hence we remove it again afterwards and return it as a stub.
        """
        if not '://' in self.url:
            self.url = self.url.replace('git+', 'git+ssh://')
            url, rev = super(Git, self).get_url_rev()
            url = url.replace('ssh://', '')
            return url, rev
        return super(Git, self).get_url_rev()

vcs.register(Git)

class Mercurial(VersionControl):
    name = 'hg'
    dirname = '.hg'
    schemes = ('hg', 'hg+http', 'hg+ssh')
    bundle_file = 'hg-clone.txt'
    guide = ('# This was a Mercurial repo; to make it a repo again run:\n'
            'hg init\nhg pull %(url)s\nhg update -r %(rev)s\n')

    def parse_vcs_bundle_file(self, content):
        url = rev = None
        for line in content.splitlines():
            if not line.strip() or line.strip().startswith('#'):
                continue
            url_match = re.search(r'hg\s*pull\s*(.*)\s*', line)
            if url_match:
                url = url_match.group(1).strip()
            rev_match = re.search(r'^hg\s*update\s*-r\s*(.*)\s*', line)
            if rev_match:
                rev = rev_match.group(1).strip()
            if url and rev:
                return url, rev
        return None, None

    def unpack(self, location):
        """Clone the Hg repository at the url to the destination location"""
        url, rev = self.get_url_rev()
        logger.notify('Cloning Mercurial repository %s to %s' % (url, location))
        logger.indent += 2
        try:
            if os.path.exists(location):
                os.rmdir(location)
            call_subprocess(
                ['hg', 'clone', url, location],
                filter_stdout=self._filter, show_stdout=False)
        finally:
            logger.indent -= 2

    def export(self, location):
        """Export the Hg repository at the url to the destination location"""
        temp_dir = tempfile.mkdtemp('-export', 'pip-')
        self.unpack(temp_dir)
        try:
            call_subprocess(
                ['hg', 'archive', location],
                filter_stdout=self._filter, show_stdout=False, cwd=temp_dir)
        finally:
            shutil.rmtree(temp_dir)

    def obtain(self, dest):
        url, rev = self.get_url_rev()
        if rev:
            rev_options = [rev]
            rev_display = ' (to revision %s)' % rev
        else:
            rev_options = []
            rev_display = ''
        clone = True
        if os.path.exists(os.path.join(dest, '.hg')):
            existing_url = self.get_url(dest)
            clone = False
            if existing_url == url:
                logger.info('Clone in %s exists, and has correct URL (%s)'
                            % (display_path(dest), url))
                logger.notify('Updating clone %s%s'
                              % (display_path(dest), rev_display))
                call_subprocess(['hg', 'pull', '-q'], cwd=dest)
                call_subprocess(
                    ['hg', 'update', '-q'] + rev_options, cwd=dest)
            else:
                logger.warn('Mercurial clone in %s exists with URL %s'
                            % (display_path(dest), existing_url))
                logger.warn('The plan is to install the Mercurial repository %s'
                            % url)
                response = ask('What to do?  (s)witch, (i)gnore, (w)ipe, (b)ackup ', ('s', 'i', 'w', 'b'))
                if response == 's':
                    logger.notify('Switching clone %s to %s%s'
                                  % (display_path(dest), url, rev_display))
                    repo_config = os.path.join(dest, '.hg/hgrc')
                    config = ConfigParser.SafeConfigParser()
                    try:
                        config_file = open(repo_config, 'wb')
                        config.readfp(config_file)
                        config.set('paths', ''.join(rev_options), url)
                        config.write(config_file)
                    except (OSError, ConfigParser.NoSectionError):
                        logger.warn(
                            'Could not switch Mercurial repository to %s: %s'
                                % (url, e))
                    else:
                        call_subprocess(
                            ['hg', 'update', '-q'] + rev_options, cwd=dest)
                elif response == 'i':
                    # do nothing
                    pass
                elif response == 'w':
                    logger.warn('Deleting %s' % display_path(dest))
                    shutil.rmtree(dest)
                    clone = True
                elif response == 'b':
                    dest_dir = backup_dir(dest)
                    logger.warn('Backing up %s to %s' % (display_path(dest), dest_dir))
                    shutil.move(dest, dest_dir)
                    clone = True
        if clone:
            logger.notify('Cloning hg %s%s to %s'
                          % (url, rev_display, display_path(dest)))
            call_subprocess(['hg', 'clone', '-q', url, dest])
            call_subprocess(['hg', 'update', '-q'] + rev_options, cwd=dest)

    def get_url(self, location):
        url = call_subprocess(
            ['hg', 'showconfig', 'paths.default'],
            show_stdout=False, cwd=location).strip()
        if url.startswith('/') or url.startswith('\\'):
            url = filename_to_url(url)
        return url.strip()

    def get_tip_revision(self, location):
        current_rev = call_subprocess(
            ['hg', 'tip', '--template={rev}'], show_stdout=False, cwd=location)
        return current_rev.strip()

    def get_tag_revs(self, location):
        tags = call_subprocess(
            ['hg', 'tags'], show_stdout=False, cwd=location)
        tag_revs = []
        for line in tags.splitlines():
            tags_match = re.search(r'([\w-]+)\s*([\d]+):.*$', line)
            if tags_match:
                tag = tags_match.group(1)
                rev = tags_match.group(2)
                tag_revs.append((rev.strip(), tag.strip()))
        return dict(tag_revs)

    def get_branch_revs(self, location):
        branches = call_subprocess(
            ['hg', 'branches'], show_stdout=False, cwd=location)
        branch_revs = []
        for line in branches.splitlines():
            branches_match = re.search(r'([\w-]+)\s*([\d]+):.*$', line)
            if branches_match:
                branch = branches_match.group(1)
                rev = branches_match.group(2)
                branch_revs.append((rev.strip(), branch.strip()))
        return dict(branch_revs)

    def get_revision(self, location):
        current_branch = call_subprocess(
            ['hg', 'branch'], show_stdout=False, cwd=location).strip()
        branch_revs = self.get_branch_revs(location)
        for branch in branch_revs:
            if current_branch == branch_revs[branch]:
                return branch
        return self.get_tip_revision(location)

    def get_src_requirement(self, dist, location, find_tags):
        repo = self.get_url(location)
        if not repo.lower().startswith('hg:'):
            repo = 'hg+' + repo
        egg_project_name = dist.egg_name().split('-', 1)[0]
        if not repo:
            return None
        current_rev = self.get_revision(location)
        tag_revs = self.get_tag_revs(location)
        branch_revs = self.get_branch_revs(location)
        tip_rev = self.get_tip_revision(location)
        if current_rev in tag_revs:
            # It's a tag, perfect!
            tag = tag_revs.get(current_rev, current_rev)
            return '%s@%s#egg=%s-%s' % (repo, tag, egg_project_name, tag)
        elif current_rev in branch_revs:
            # It's the tip of a branch, nice too.
            branch = branch_revs.get(current_rev, current_rev)
            return '%s@%s#egg=%s-%s' % (repo, branch, dist.egg_name(), current_rev)
        elif current_rev == tip_rev:
            if find_tags:
                if current_rev in tag_revs:
                    tag = tag_revs.get(current_rev, current_rev)
                    logger.notify('Revision %s seems to be equivalent to tag %s' % (current_rev, tag))
                    return '%s@%s#egg=%s-%s' % (repo, tag, egg_project_name, tag)
            return '%s@%s#egg=%s-dev' % (repo, tip_rev, dist.egg_name())
        else:
            # Don't know what it is
            logger.warn('Mercurial URL does not fit normal structure: %s' % repo)
            return '%s@%s#egg=%s-dev' % (repo, current_rev, egg_project_name)

vcs.register(Mercurial)


class Bazaar(VersionControl):
    name = 'bzr'
    dirname = '.bzr'
    bundle_file = 'bzr-branch.txt'
    schemes = ('bzr', 'bzr+http', 'bzr+https', 'bzr+ssh', 'bzr+sftp')
    guide = ('# This was a Bazaar branch; to make it a branch again run:\n'
             'bzr branch -r %(rev)s %(url)s .\n')

    def parse_vcs_bundle_file(self, content):
        url = rev = None
        for line in content.splitlines():
            if not line.strip() or line.strip().startswith('#'):
                continue
            match = re.search(r'^bzr\s*branch\s*-r\s*(\d*)', line)
            if match:
                rev = match.group(1).strip()
            url = line[match.end():].strip().split(None, 1)[0]
            if url and rev:
                return url, rev
        return None, None

    def unpack(self, location):
        """Get the bzr branch at the url to the destination location"""
        url, rev = self.get_url_rev()
        logger.notify('Checking out bzr repository %s to %s' % (url, location))
        logger.indent += 2
        try:
            if os.path.exists(location):
                os.rmdir(location)
            call_subprocess(
                [BZR_CMD, 'branch', url, location],
                filter_stdout=self._filter, show_stdout=False)
        finally:
            logger.indent -= 2

    def export(self, location):
        """Export the Bazaar repository at the url to the destination location"""
        temp_dir = tempfile.mkdtemp('-export', 'pip-')
        self.unpack(temp_dir)
        if os.path.exists(location):
            # Remove the location to make sure Bazaar can export it correctly
            shutil.rmtree(location, onerror=rmtree_errorhandler)
        try:
            call_subprocess([BZR_CMD, 'export', location], cwd=temp_dir,
                            filter_stdout=self._filter, show_stdout=False)
        finally:
            shutil.rmtree(temp_dir)

    def obtain(self, dest):
        url, rev = self.get_url_rev()
        if rev:
            rev_options = ['-r', rev]
            rev_display = ' (to revision %s)' % rev
        else:
            rev_options = []
            rev_display = ''
        branch = True
        update = False
        if os.path.exists(os.path.join(dest, '.bzr')):
            existing_url = self.get_url(dest)
            branch = False
            if existing_url == url:
                logger.info('Checkout in %s exists, and has correct URL (%s)'
                            % (display_path(dest), url))
                logger.notify('Updating branch %s%s'
                              % (display_path(dest), rev_display))
                branch = update = True
            else:
                logger.warn('Bazaar branch in %s exists with URL %s'
                            % (display_path(dest), existing_url))
                logger.warn('The plan is to install the Bazaar repository %s'
                            % url)
                response = ask('What to do?  (s)witch, (i)gnore, (w)ipe, (b)ackup ', ('s', 'i', 'w', 'b'))
                if response == 's':
                    logger.notify('Switching branch %s to %s%s'
                                  % (display_path(dest), url, rev_display))
                    call_subprocess([BZR_CMD, 'switch', url], cwd=dest)
                elif response == 'i':
                    # do nothing
                    pass
                elif response == 'w':
                    logger.warn('Deleting %s' % display_path(dest))
                    shutil.rmtree(dest)
                    branch = True
                elif response == 'b':
                    dest_dir = backup_dir(dest)
                    logger.warn('Backing up %s to %s' % (display_path(dest), dest_dir))
                    shutil.move(dest, dest_dir)
                    branch = True
        if branch:
            logger.notify('Checking out %s%s to %s'
                          % (url, rev_display, display_path(dest)))
            if update:
                call_subprocess(
                    [BZR_CMD, 'pull', '-q'] + rev_options + [url], cwd=dest)
            else:
                call_subprocess(
                    [BZR_CMD, 'branch', '-q'] + rev_options + [url, dest])

    def get_url_rev(self):
        # hotfix the URL scheme after removing bzr+ from bzr+ssh:// readd it
        url, rev = super(Bazaar, self).get_url_rev()
        if url.startswith('ssh://'):
            url = 'bzr+' + url
        return url, rev

    def get_url(self, location):
        urls = call_subprocess(
            [BZR_CMD, 'info'], show_stdout=False, cwd=location)
        for line in urls.splitlines():
            line = line.strip()
            for x in ('checkout of branch: ',
                      'repository branch: ',
                      'parent branch: '):
                if line.startswith(x):
                    return line.split(x)[1]
        return None

    def get_revision(self, location):
        revision = call_subprocess(
            [BZR_CMD, 'revno'], show_stdout=False, cwd=location)
        return revision.splitlines()[-1]

    def get_newest_revision(self, location):
        url = self.get_url(location)
        revision = call_subprocess(
            [BZR_CMD, 'revno', url], show_stdout=False, cwd=location)
        return revision.splitlines()[-1]

    def get_tag_revs(self, location):
        tags = call_subprocess(
            [BZR_CMD, 'tags'], show_stdout=False, cwd=location)
        tag_revs = []
        for line in tags.splitlines():
            tags_match = re.search(r'([.\w-]+)\s*(.*)$', line)
            if tags_match:
                tag = tags_match.group(1)
                rev = tags_match.group(2)
                tag_revs.append((rev.strip(), tag.strip()))
        return dict(tag_revs)

    def get_src_requirement(self, dist, location, find_tags):
        repo = self.get_url(location)
        if not repo.lower().startswith('bzr:'):
            repo = 'bzr+' + repo
        egg_project_name = dist.egg_name().split('-', 1)[0]
        if not repo:
            return None
        current_rev = self.get_revision(location)
        tag_revs = self.get_tag_revs(location)
        newest_rev = self.get_newest_revision(location)
        if current_rev in tag_revs:
            # It's a tag, perfect!
            tag = tag_revs.get(current_rev, current_rev)
            return '%s@%s#egg=%s-%s' % (repo, tag, egg_project_name, tag)
        elif current_rev == newest_rev:
            if find_tags:
                if current_rev in tag_revs:
                    tag = tag_revs.get(current_rev, current_rev)
                    logger.notify('Revision %s seems to be equivalent to tag %s' % (current_rev, tag))
                    return '%s@%s#egg=%s-%s' % (repo, tag, egg_project_name, tag)
            return '%s@%s#egg=%s-dev' % (repo, newest_rev, dist.egg_name())
        else:
            # Don't know what it is
            logger.warn('Bazaar URL does not fit normal structure: %s' % repo)
            return '%s@%s#egg=%s-dev' % (repo, current_rev, egg_project_name)

vcs.register(Bazaar)

def get_src_requirement(dist, location, find_tags):
    version_control = vcs.get_backend_from_location(location)
    if version_control:
        return version_control().get_src_requirement(dist, location, find_tags)
    logger.warn('cannot determine version of editable source in %s (is not SVN checkout, Git clone, Mercurial clone or Bazaar branch)' % location)
    return dist.as_requirement()

############################################################
## Requirement files

_scheme_re = re.compile(r'^(http|https|file):', re.I)
_url_slash_drive_re = re.compile(r'/*([a-z])\|', re.I)
def get_file_content(url, comes_from=None):
    """Gets the content of a file; it may be a filename, file: URL, or
    http: URL.  Returns (location, content)"""
    match = _scheme_re.search(url)
    if match:
        scheme = match.group(1).lower()
        if (scheme == 'file' and comes_from
            and comes_from.startswith('http')):
            raise InstallationError(
                'Requirements file %s references URL %s, which is local'
                % (comes_from, url))
        if scheme == 'file':
            path = url.split(':', 1)[1]
            path = path.replace('\\', '/')
            match = _url_slash_drive_re.match(path)
            if match:
                path = match.group(1) + ':' + path.split('|', 1)[1]
            path = urllib.unquote(path)
            if path.startswith('/'):
                path = '/' + path.lstrip('/')
            url = path
        else:
            ## FIXME: catch some errors
            resp = urllib2.urlopen(url)
            return resp.geturl(), resp.read()
    f = open(url)
    content = f.read()
    f.close()
    return url, content

def parse_requirements(filename, finder=None, comes_from=None):
    skip_match = None
    if os.environ.get('PIP_SKIP_REQUIREMENTS_REGEX'):
        skip_match = re.compile(os.environ['PIP_SKIP_REQUIREMENTS_REGEX'])
    filename, content = get_file_content(filename, comes_from=comes_from)
    for line_number, line in enumerate(content.splitlines()):
        line_number += 1
        line = line.strip()
        if not line or line.startswith('#'):
            continue
        if skip_match and skip_match.search(line):
            continue
        if line.startswith('-r') or line.startswith('--requirement'):
            if line.startswith('-r'):
                req_url = line[2:].strip()
            else:
                req_url = line[len('--requirement'):].strip().strip('=')
            if _scheme_re.search(filename):
                # Relative to a URL
                req_url = urlparse.urljoin(filename, url)
            elif not _scheme_re.search(req_url):
                req_url = os.path.join(os.path.dirname(filename), req_url)
            for item in parse_requirements(req_url, finder, comes_from=filename):
                yield item
        elif line.startswith('-Z') or line.startswith('--always-unzip'):
            # No longer used, but previously these were used in
            # requirement files, so we'll ignore.
            pass
        elif finder and line.startswith('-f') or line.startswith('--find-links'):
            if line.startswith('-f'):
                line = line[2:].strip()
            else:
                line = line[len('--find-links'):].strip().lstrip('=')
            ## FIXME: it would be nice to keep track of the source of
            ## the find_links:
            finder.find_links.append(line)
        elif line.startswith('-i') or line.startswith('--index-url'):
            if line.startswith('-i'):
                line = line[2:].strip()
            else:
                line = line[len('--index-url'):].strip().lstrip('=')
            finder.index_urls = [line]
        elif line.startswith('--extra-index-url'):
            line = line[len('--extra-index-url'):].strip().lstrip('=')
            finder.index_urls.append(line)
        else:
            comes_from = '-r %s (line %s)' % (filename, line_number)
            if line.startswith('-e') or line.startswith('--editable'):
                if line.startswith('-e'):
                    line = line[2:].strip()
                else:
                    line = line[len('--editable'):].strip()
                req = InstallRequirement.from_editable(
                    line, comes_from)
            else:
                req = InstallRequirement.from_line(line, comes_from)
            yield req

############################################################
## Logging



class Logger(object):

    """
    Logging object for use in command-line script.  Allows ranges of
    levels, to avoid some redundancy of displayed information.
    """

    VERBOSE_DEBUG = logging.DEBUG-1
    DEBUG = logging.DEBUG
    INFO = logging.INFO
    NOTIFY = (logging.INFO+logging.WARN)/2
    WARN = WARNING = logging.WARN
    ERROR = logging.ERROR
    FATAL = logging.FATAL

    LEVELS = [VERBOSE_DEBUG, DEBUG, INFO, NOTIFY, WARN, ERROR, FATAL]

    def __init__(self, consumers):
        self.consumers = consumers
        self.indent = 0
        self.explicit_levels = False
        self.in_progress = None
        self.in_progress_hanging = False

    def debug(self, msg, *args, **kw):
        self.log(self.DEBUG, msg, *args, **kw)
    def info(self, msg, *args, **kw):
        self.log(self.INFO, msg, *args, **kw)
    def notify(self, msg, *args, **kw):
        self.log(self.NOTIFY, msg, *args, **kw)
    def warn(self, msg, *args, **kw):
        self.log(self.WARN, msg, *args, **kw)
    def error(self, msg, *args, **kw):
        self.log(self.WARN, msg, *args, **kw)
    def fatal(self, msg, *args, **kw):
        self.log(self.FATAL, msg, *args, **kw)
    def log(self, level, msg, *args, **kw):
        if args:
            if kw:
                raise TypeError(
                    "You may give positional or keyword arguments, not both")
        args = args or kw
        rendered = None
        for consumer_level, consumer in self.consumers:
            if self.level_matches(level, consumer_level):
                if (self.in_progress_hanging
                    and consumer in (sys.stdout, sys.stderr)):
                    self.in_progress_hanging = False
                    sys.stdout.write('\n')
                    sys.stdout.flush()
                if rendered is None:
                    if args:
                        rendered = msg % args
                    else:
                        rendered = msg
                    rendered = ' '*self.indent + rendered
                    if self.explicit_levels:
                        ## FIXME: should this be a name, not a level number?
                        rendered = '%02i %s' % (level, rendered)
                if hasattr(consumer, 'write'):
                    consumer.write(rendered+'\n')
                else:
                    consumer(rendered)

    def start_progress(self, msg):
        assert not self.in_progress, (
            "Tried to start_progress(%r) while in_progress %r"
            % (msg, self.in_progress))
        if self.level_matches(self.NOTIFY, self._stdout_level()):
            sys.stdout.write(' '*self.indent + msg)
            sys.stdout.flush()
            self.in_progress_hanging = True
        else:
            self.in_progress_hanging = False
        self.in_progress = msg
        self.last_message = None

    def end_progress(self, msg='done.'):
        assert self.in_progress, (
            "Tried to end_progress without start_progress")
        if self.stdout_level_matches(self.NOTIFY):
            if not self.in_progress_hanging:
                # Some message has been printed out since start_progress
                sys.stdout.write('...' + self.in_progress + msg + '\n')
                sys.stdout.flush()
            else:
                # These erase any messages shown with show_progress (besides .'s)
                logger.show_progress('')
                logger.show_progress('')
                sys.stdout.write(msg + '\n')
                sys.stdout.flush()
        self.in_progress = None
        self.in_progress_hanging = False

    def show_progress(self, message=None):
        """If we are in a progress scope, and no log messages have been
        shown, write out another '.'"""
        if self.in_progress_hanging:
            if message is None:
                sys.stdout.write('.')
                sys.stdout.flush()
            else:
                if self.last_message:
                    padding = ' ' * max(0, len(self.last_message)-len(message))
                else:
                    padding = ''
                sys.stdout.write('\r%s%s%s%s' % (' '*self.indent, self.in_progress, message, padding))
                sys.stdout.flush()
                self.last_message = message

    def stdout_level_matches(self, level):
        """Returns true if a message at this level will go to stdout"""
        return self.level_matches(level, self._stdout_level())

    def _stdout_level(self):
        """Returns the level that stdout runs at"""
        for level, consumer in self.consumers:
            if consumer is sys.stdout:
                return level
        return self.FATAL

    def level_matches(self, level, consumer_level):
        """
        >>> l = Logger()
        >>> l.level_matches(3, 4)
        False
        >>> l.level_matches(3, 2)
        True
        >>> l.level_matches(slice(None, 3), 3)
        False
        >>> l.level_matches(slice(None, 3), 2)
        True
        >>> l.level_matches(slice(1, 3), 1)
        True
        >>> l.level_matches(slice(2, 3), 1)
        False
        """
        if isinstance(level, slice):
            start, stop = level.start, level.stop
            if start is not None and start > consumer_level:
                return False
            if stop is not None or stop <= consumer_level:
                return False
            return True
        else:
            return level >= consumer_level

    @classmethod
    def level_for_integer(cls, level):
        levels = cls.LEVELS
        if level < 0:
            return levels[0]
        if level >= len(levels):
            return levels[-1]
        return levels[level]

    def move_stdout_to_stderr(self):
        to_remove = []
        to_add = []
        for consumer_level, consumer in self.consumers:
            if consumer == sys.stdout:
                to_remove.append((consumer_level, consumer))
                to_add.append((consumer_level, sys.stderr))
        for item in to_remove:
            self.consumers.remove(item)
        self.consumers.extend(to_add)


def call_subprocess(cmd, show_stdout=True,
                    filter_stdout=None, cwd=None,
                    raise_on_returncode=True,
                    command_level=Logger.DEBUG, command_desc=None,
                    extra_environ=None):
    if command_desc is None:
        cmd_parts = []
        for part in cmd:
            if ' ' in part or '\n' in part or '"' in part or "'" in part:
                part = '"%s"' % part.replace('"', '\\"')
            cmd_parts.append(part)
        command_desc = ' '.join(cmd_parts)
    if show_stdout:
        stdout = None
    else:
        stdout = subprocess.PIPE
    logger.log(command_level, "Running command %s" % command_desc)
    env = os.environ.copy()
    if extra_environ:
        env.update(extra_environ)
    try:
        proc = subprocess.Popen(
            cmd, stderr=subprocess.STDOUT, stdin=None, stdout=stdout,
            cwd=cwd, env=env)
    except Exception, e:
        logger.fatal(
            "Error %s while executing command %s" % (e, command_desc))
        raise
    all_output = []
    if stdout is not None:
        stdout = proc.stdout
        while 1:
            line = stdout.readline()
            if not line:
                break
            line = line.rstrip()
            all_output.append(line + '\n')
            if filter_stdout:
                level = filter_stdout(line)
                if isinstance(level, tuple):
                    level, line = level
                logger.log(level, line)
                if not logger.stdout_level_matches(level):
                    logger.show_progress()
            else:
                logger.info(line)
    else:
        returned_stdout, returned_stderr = proc.communicate()
        all_output = [returned_stdout or '']
    proc.wait()
    if proc.returncode:
        if raise_on_returncode:
            if all_output:
                logger.notify('Complete output from command %s:' % command_desc)
                logger.notify('\n'.join(all_output) + '\n----------------------------------------')
            raise InstallationError(
                "Command %s failed with error code %s"
                % (command_desc, proc.returncode))
        else:
            logger.warn(
                "Command %s had error code %s"
                % (command_desc, proc.returncode))
    if stdout is not None:
        return ''.join(all_output)

############################################################
## Utility functions

def is_svn_page(html):
    """Returns true if the page appears to be the index page of an svn repository"""
    return (re.search(r'<title>[^<]*Revision \d+:', html)
            and re.search(r'Powered by (?:<a[^>]*?>)?Subversion', html, re.I))

def file_contents(filename):
    fp = open(filename, 'rb')
    try:
        return fp.read()
    finally:
        fp.close()

def split_leading_dir(path):
    path = str(path)
    path = path.lstrip('/').lstrip('\\')
    if '/' in path and (('\\' in path and path.find('/') < path.find('\\'))
                        or '\\' not in path):
        return path.split('/', 1)
    elif '\\' in path:
        return path.split('\\', 1)
    else:
        return path, ''

def has_leading_dir(paths):
    """Returns true if all the paths have the same leading path name
    (i.e., everything is in one subdirectory in an archive)"""
    common_prefix = None
    for path in paths:
        prefix, rest = split_leading_dir(path)
        if not prefix:
            return False
        elif common_prefix is None:
            common_prefix = prefix
        elif prefix != common_prefix:
            return False
    return True

def format_size(bytes):
    if bytes > 1000*1000:
        return '%.1fMb' % (bytes/1000.0/1000)
    elif bytes > 10*1000:
        return '%iKb' % (bytes/1000)
    elif bytes > 1000:
        return '%.1fKb' % (bytes/1000.0)
    else:
        return '%ibytes' % bytes

_normalize_re = re.compile(r'[^a-z]', re.I)

def normalize_name(name):
    return _normalize_re.sub('-', name.lower())

def make_path_relative(path, rel_to):
    """
    Make a filename relative, where the filename path, and it is
    relative to rel_to

        >>> make_relative_path('/usr/share/something/a-file.pth',
        ...                    '/usr/share/another-place/src/Directory')
        '../../../something/a-file.pth'
        >>> make_relative_path('/usr/share/something/a-file.pth',
        ...                    '/home/user/src/Directory')
        '../../../usr/share/something/a-file.pth'
        >>> make_relative_path('/usr/share/a-file.pth', '/usr/share/')
        'a-file.pth'
    """
    path_filename = os.path.basename(path)
    path = os.path.dirname(path)
    path = os.path.normpath(os.path.abspath(path))
    rel_to = os.path.normpath(os.path.abspath(rel_to))
    path_parts = path.strip(os.path.sep).split(os.path.sep)
    rel_to_parts = rel_to.strip(os.path.sep).split(os.path.sep)
    while path_parts and rel_to_parts and path_parts[0] == rel_to_parts[0]:
        path_parts.pop(0)
        rel_to_parts.pop(0)
    full_parts = ['..']*len(rel_to_parts) + path_parts + [path_filename]
    if full_parts == ['']:
        return '.' + os.path.sep
    return os.path.sep.join(full_parts)

def display_path(path):
    """Gives the display value for a given path, making it relative to cwd
    if possible."""
    path = os.path.normcase(os.path.abspath(path))
    if path.startswith(os.getcwd() + os.path.sep):
        path = '.' + path[len(os.getcwd()):]
    return path

def parse_editable(editable_req):
    """Parses svn+http://blahblah@rev#egg=Foobar into a requirement
    (Foobar) and a URL"""
    url = editable_req
    if os.path.isdir(url) and os.path.exists(os.path.join(url, 'setup.py')):
        # Treating it as code that has already been checked out
        url = filename_to_url(url)
    if url.lower().startswith('file:'):
        return None, url
    for version_control in vcs:
        if url.lower().startswith('%s:' % version_control):
            url = '%s+%s' % (version_control, url)
    if '+' not in url:
        if default_vcs:
            url = default_vcs + '+' + url
        else:
            raise InstallationError(
                '--editable=%s should be formatted with svn+URL, git+URL, hg+URL or bzr+URL' % editable_req)
    vc_type = url.split('+', 1)[0].lower()
    if not vcs.get_backend(vc_type):
        raise InstallationError(
            'For --editable=%s only svn (svn+URL), Git (git+URL), Mercurial (hg+URL) and Bazaar (bzr+URL) is currently supported' % editable_req)
    match = re.search(r'(?:#|#.*?&)egg=([^&]*)', editable_req)
    if (not match or not match.group(1)) and vcs.get_backend(vc_type):
        parts = [p for p in editable_req.split('#', 1)[0].split('/') if p]
        if parts[-2] in ('tags', 'branches', 'tag', 'branch'):
            req = parts[-3]
        elif parts[-1] == 'trunk':
            req = parts[-2]
        else:
            raise InstallationError(
                '--editable=%s is not the right format; it must have #egg=Package'
                % editable_req)
    else:
        req = match.group(1)
    ## FIXME: use package_to_requirement?
    match = re.search(r'^(.*?)(?:-dev|-\d.*)', req)
    if match:
        # Strip off -dev, -0.2, etc.
        req = match.group(1)
    return req, url

def backup_dir(dir, ext='.bak'):
    """Figure out the name of a directory to back up the given dir to
    (adding .bak, .bak2, etc)"""
    n = 1
    extension = ext
    while os.path.exists(dir + extension):
        n += 1
        extension = ext + str(n)
    return dir + extension

def ask(message, options):
    """Ask the message interactively, with the given possible responses"""
    while 1:
        response = raw_input(message)
        response = response.strip().lower()
        if response not in options:
            print 'Your response (%r) was not one of the expected responses: %s' % (
                response, ', '.join(options))
        else:
            return response

def open_logfile_append(filename):
    """Open the named log file in append mode.

    If the file already exists, a separator will also be printed to
    the file to separate past activity from current activity.
    """
    exists = os.path.exists(filename)
    log_fp = open(filename, 'a')
    if exists:
        print >> log_fp, '-'*60
        print >> log_fp, '%s run on %s' % (sys.argv[0], time.strftime('%c'))
    return log_fp

def is_url(name):
    """Returns true if the name looks like a URL"""
    if ':' not in name:
        return False
    scheme = name.split(':', 1)[0].lower()
    return scheme in ['http', 'https', 'file', 'ftp'] + vcs.all_schemes

def is_filename(name):
    if (splitext(name)[1].lower() in ('.zip', '.tar.gz', '.tar.bz2', '.tgz', '.tar', '.pybundle')
        and os.path.exists(name)):
        return True
    if os.path.sep not in name and '/' not in name:
        # Doesn't have any path components, probably a requirement like 'Foo'
        return False
    return True

_drive_re = re.compile('^([a-z]):', re.I)
_url_drive_re = re.compile('^([a-z])[:|]', re.I)

def filename_to_url(filename):
    """
    Convert a path to a file: URL.  The path will be made absolute.
    """
    filename = os.path.normcase(os.path.abspath(filename))
    if _drive_re.match(filename):
        filename = filename[0] + '|' + filename[2:]
    url = urllib.quote(filename)
    url = url.replace(os.path.sep, '/')
    url = url.lstrip('/')
    return 'file:///' + url

def url_to_filename(url):
    """
    Convert a file: URL to a path.
    """
    assert url.startswith('file:'), (
        "You can only turn file: urls into filenames (not %r)" % url)
    filename = url[len('file:'):].lstrip('/')
    filename = urllib.unquote(filename)
    if _url_drive_re.match(filename):
        filename = filename[0] + ':' + filename[2:]
    else:
        filename = '/' + filename
    return filename

def get_requirement_from_url(url):
    """Get a requirement from the URL, if possible.  This looks for #egg
    in the URL"""
    link = Link(url)
    egg_info = link.egg_fragment
    if not egg_info:
        egg_info = splitext(link.filename)[0]
    return package_to_requirement(egg_info)

def package_to_requirement(package_name):
    """Translate a name like Foo-1.2 to Foo==1.3"""
    match = re.search(r'^(.*?)(-dev|-\d.*)', package_name)
    if match:
        name = match.group(1)
        version = match.group(2)
    else:
        name = package_name
        version = ''
    if version:
        return '%s==%s' % (name, version)
    else:
        return name

def strip_sys_prefix(path):
    """ If ``path`` begins with sys.prefix, return ``path`` with
    sys.prefix stripped off.  Otherwise return None."""
    if path.startswith(sys.prefix):
        return path.replace(sys.prefix, '')
    return None

def remove_entries_from_file(filename, entries, auto_confirm=True):
    """Remove ``entries`` from text file ``filename``, with
    confirmation (unless ``auto_confirm`` is True)."""
    assert os.path.isfile(filename), "Cannot remove entries from nonexistent file %s" % filename
    logger.notify('Removing entries from %s:' % filename)
    logger.indent += 2
    try:
        if auto_confirm:
            response = 'y'
        else:
            for entry in entries:
                logger.notify(entry)
            response = ask('Proceed with removal (y/n)? ', ('y', 'n'))
        if response == 'y':
            fh = open(filename, 'r')
            lines = fh.readlines()
            fh.close()
            logger.indent += 2
            try:
                for entry in entries:
                    logger.notify('Removing entry: %s' % entry)
                try:
                    lines.remove(entry + '\n')
                except ValueError:
                    pass
            finally:
                logger.indent -= 2
            fh = open(filename, 'w')
            fh.writelines(lines)
            fh.close()
    finally:
        logger.indent -= 2        

def remove_paths(paths, auto_confirm=False):
    """Remove paths in iterable ``paths`` with confirmation
    (unless ``auto_confirm`` is True)."""
    
    logger.notify('Within environment %s, removing:' % sys.prefix)
    logger.indent += 2
    try:
        if auto_confirm:
            response = 'y'
        else:
            for path in paths:
                logger.notify(strip_sys_prefix(path))
            response = ask('Proceed with removal (y/n)? ', ('y', 'n'))
        if response == 'y':
            for path in paths:
                if os.path.isdir(path):
                    logger.notify('Removing directory %s' % strip_sys_prefix(path))
                    shutil.rmtree(path)
                elif os.path.isfile(path):
                    logger.notify('Removing file %s' % strip_sys_prefix(path))
                    os.remove(path)
    finally:
        logger.indent -= 2

def splitext(path):
    """Like os.path.splitext, but take off .tar too"""
    base, ext = posixpath.splitext(path)
    if base.lower().endswith('.tar'):
        ext = base[-4:] + ext
        base = base[:-4]
    return base, ext

class _Inf(object):
    """I am bigger than everything!"""
    def __cmp__(self, a):
        if self is a:
            return 0
        return 1
    def __repr__(self):
        return 'Inf'
Inf = _Inf()
del _Inf

if __name__ == '__main__':
    exit = main()
    if exit:
        sys.exit(exit)<|MERGE_RESOLUTION|>--- conflicted
+++ resolved
@@ -454,8 +454,6 @@
 
 InstallCommand()
 
-<<<<<<< HEAD
-=======
 class UninstallCommand(Command):
     name = 'uninstall'
     usage = '%prog [OPTIONS] PACKAGE_NAMES ...'
@@ -491,7 +489,6 @@
         requirement_set.uninstall(auto_confirm=options.yes)
 
 UninstallCommand()
->>>>>>> 2a3bfe7d
 
 class BundleCommand(InstallCommand):
     name = 'bundle'
@@ -1611,7 +1608,109 @@
                 'Unexpected version control type (in %s): %s'
                 % (self.url, vc_type))
 
-<<<<<<< HEAD
+    def uninstall(self, auto_confirm=False):
+        """
+        Uninstall the distribution currently satisfying this requirement.
+
+        Prompts before removing or modifying files unless
+        ``auto_confirm`` is True.
+
+        Refuses to delete or modify files outside of ``sys.prefix`` -
+        thus uninstallation within a virtual environment can only
+        modify that virtual environment, even if the virtualenv is
+        linked to global site-packages.
+        
+        """
+        assert self.check_if_exists(), "Cannot uninstall requirement %s, not installed" % (self.name,)
+        dist = self.satisfied_by
+
+
+
+
+
+        paths_to_remove = set()
+        entries_to_remove = defaultdict(set)
+
+        logger.notify('Uninstalling %s' % self.name)
+        logger.indent += 2
+        try:
+            pip_egg_info_path = os.path.join(dist.location,
+                                             dist.egg_name()) + '.egg-info'
+            easy_install_egg = dist.egg_name() + '.egg'
+            # FIXME this won't find a globally-installed develop egg
+            # if we're in a virtualenv (lib_py is based on
+            # sys.prefix).  (There doesn't seem to be any metadata in
+            # the Distribution object for a develop egg that points
+            # back to its .egg-link and easy-install.pth files).
+            # That's OK, because we restrict ourselves to making
+            # changes within sys.prefix anyway.
+            develop_egg_link = os.path.join(lib_py, 'site-packages',
+                                            dist.project_name) + '.egg-link'
+
+            if os.path.exists(pip_egg_info_path):
+                # package installed by pip
+                paths_to_remove.add(pip_egg_info_path)
+                if dist.has_metadata('installed-files.txt'):
+                    for installed_file in dist.get_metadata('installed-files.txt').splitlines():
+                        path = os.path.normpath(os.path.join(pip_egg_info_path, installed_file))
+                        if os.path.exists(path):
+                            paths_to_remove.add(path)
+                if dist.has_metadata('top_level.txt'):
+                    for top_level_pkg in [p for p
+                                          in dist.get_metadata('top_level.txt').splitlines()
+                                          if p]:
+                        path = os.path.join(dist.location, top_level_pkg)
+                        if os.path.exists(path):
+                            paths_to_remove.add(path)
+                        elif os.path.exists(path + '.py'):
+                            paths_to_remove.add(path + '.py')
+                            if os.path.exists(path + '.pyc'):
+                                paths_to_remove.add(path + '.pyc')
+
+            elif dist.location.endswith(easy_install_egg):
+                # package installed by easy_install
+                paths_to_remove.add(dist.location)
+                easy_install_pth = os.path.join(os.path.dirname(dist.location),
+                                                'easy-install.pth')
+                entries_to_remove[easy_install_pth].add('./' + easy_install_egg)
+
+            elif os.path.isfile(develop_egg_link):
+                # develop egg
+
+
+                fh = open(develop_egg_link, 'r')
+                link_pointer = fh.readline().strip()
+                fh.close()
+                assert (link_pointer == dist.location), 'Egg-link %s does not match installed location of %s (at %s)' % (link_pointer, self.name, dist.location)
+                paths_to_remove.add(develop_egg_link)
+                easy_install_pth = os.path.join(os.path.dirname(develop_egg_link),
+                                                'easy-install.pth')
+                entries_to_remove[easy_install_pth].add(dist.location)
+
+            for filename, entries in entries_to_remove.items():
+                if strip_sys_prefix(filename) is None:
+                    logger.notify('Will not modify %s, outside local environment.' % filename)
+                    continue
+
+                remove_entries_from_file(filename, entries, auto_confirm)
+
+
+
+
+
+
+            to_remove = set()
+            for path in paths_to_remove:
+                if strip_sys_prefix(path) is None:
+                    logger.notify('Will not remove %s, outside of local environment.' % path)
+                else:
+                    to_remove.add(path)
+            if to_remove:
+                remove_paths(to_remove, auto_confirm)
+                
+        finally:
+            logger.indent -= 2
+
     def archive(self, build_dir):
         archive_name = '%s-%s.zip' % (self.name, self.installed_version)
         archive_path = os.path.join(build_dir, archive_name)
@@ -1639,102 +1738,16 @@
         name = name.replace(os.path.sep, '/')
         return name
 
-=======
-    def uninstall(self, auto_confirm=False):
-        """
-        Uninstall the distribution currently satisfying this requirement.
-
-        Prompts before removing or modifying files unless
-        ``auto_confirm`` is True.
-
-        Refuses to delete or modify files outside of ``sys.prefix`` -
-        thus uninstallation within a virtual environment can only
-        modify that virtual environment, even if the virtualenv is
-        linked to global site-packages.
-        
-        """
-        assert self.check_if_exists(), "Cannot uninstall requirement %s, not installed" % (self.name,)
-        dist = self.satisfied_by
-        paths_to_remove = set()
-        entries_to_remove = defaultdict(set)
-
-        logger.notify('Uninstalling %s' % self.name)
-        logger.indent += 2
-        try:
-            pip_egg_info_path = os.path.join(dist.location,
-                                             dist.egg_name()) + '.egg-info'
-            easy_install_egg = dist.egg_name() + '.egg'
-            # FIXME this won't find a globally-installed develop egg
-            # if we're in a virtualenv (lib_py is based on
-            # sys.prefix).  (There doesn't seem to be any metadata in
-            # the Distribution object for a develop egg that points
-            # back to its .egg-link and easy-install.pth files).
-            # That's OK, because we restrict ourselves to making
-            # changes within sys.prefix anyway.
-            develop_egg_link = os.path.join(lib_py, 'site-packages',
-                                            dist.project_name) + '.egg-link'
-
-            if os.path.exists(pip_egg_info_path):
-                # package installed by pip
-                paths_to_remove.add(pip_egg_info_path)
-                if dist.has_metadata('installed-files.txt'):
-                    for installed_file in dist.get_metadata('installed-files.txt').splitlines():
-                        path = os.path.normpath(os.path.join(pip_egg_info_path, installed_file))
-                        if os.path.exists(path):
-                            paths_to_remove.add(path)
-                if dist.has_metadata('top_level.txt'):
-                    for top_level_pkg in [p for p
-                                          in dist.get_metadata('top_level.txt').splitlines()
-                                          if p]:
-                        path = os.path.join(dist.location, top_level_pkg)
-                        if os.path.exists(path):
-                            paths_to_remove.add(path)
-                        elif os.path.exists(path + '.py'):
-                            paths_to_remove.add(path + '.py')
-                            if os.path.exists(path + '.pyc'):
-                                paths_to_remove.add(path + '.pyc')
-
-            elif dist.location.endswith(easy_install_egg):
-                # package installed by easy_install
-                paths_to_remove.add(dist.location)
-                easy_install_pth = os.path.join(os.path.dirname(dist.location),
-                                                'easy-install.pth')
-                entries_to_remove[easy_install_pth].add('./' + easy_install_egg)
-
-            elif os.path.isfile(develop_egg_link):
-                # develop egg
-                fh = open(develop_egg_link, 'r')
-                link_pointer = fh.readline().strip()
-                fh.close()
-                assert (link_pointer == dist.location), 'Egg-link %s does not match installed location of %s (at %s)' % (link_pointer, self.name, dist.location)
-                paths_to_remove.add(develop_egg_link)
-                easy_install_pth = os.path.join(os.path.dirname(develop_egg_link),
-                                                'easy-install.pth')
-                entries_to_remove[easy_install_pth].add(dist.location)
-
-            for filename, entries in entries_to_remove.items():
-                if strip_sys_prefix(filename) is None:
-                    logger.notify('Will not modify %s, outside local environment.' % filename)
-                    continue
-                remove_entries_from_file(filename, entries, auto_confirm)
-
-            to_remove = set()
-            for path in paths_to_remove:
-                if strip_sys_prefix(path) is None:
-                    logger.notify('Will not remove %s, outside of local environment.' % path)
-                else:
-                    to_remove.add(path)
-            if to_remove:
-                remove_paths(to_remove, auto_confirm)
-                
-        finally:
-            logger.indent -= 2
-            
->>>>>>> 2a3bfe7d
     def install(self, install_options):
         if self.editable:
             self.install_editable()
             return
+        ## FIXME: this is not a useful record:
+        ## Also a bad location
+        if sys.platform == 'win32':
+            install_location = os.path.join(sys.prefix, 'Lib')
+        else:
+            install_location = os.path.join(sys.prefix, 'lib', 'python%s' % sys.version[:3])
         temp_location = tempfile.mkdtemp('-record', 'pip-')
         record_filename = os.path.join(temp_location, 'install-record.txt')
         ## FIXME: I'm not sure if this is a reasonable location; probably not
@@ -1949,15 +1962,10 @@
                 return self.requirements[self.requirement_aliases[name]]
         raise KeyError("No project with the name %r" % project_name)
 
-<<<<<<< HEAD
-    def install_files(self, finder, force_root_egg_info=False, only_download=False):
-=======
     def uninstall(self, auto_confirm=False):
         for req in self.requirements.values():
             req.uninstall(auto_confirm=auto_confirm)
-
-    def install_files(self, finder, force_root_egg_info=False):
->>>>>>> 2a3bfe7d
+    def install_files(self, finder, force_root_egg_info=False, only_download=False):
         unnamed = list(self.unnamed_requirements)
         reqs = self.requirements.values()
         while reqs or unnamed:
@@ -2063,11 +2071,7 @@
             finally:
                 logger.indent -= 2
 
-<<<<<<< HEAD
     def unpack_url(self, link, location, unpack=True):
-=======
-    def unpack_url(self, link, location):
->>>>>>> 2a3bfe7d
         for backend in vcs.backends:
             if link.scheme in backend.schemes:
                 vcs_backend = backend(link.url)
